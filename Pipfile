[[source]]
name = "pypi"
url = "https://pypi.org/simple"
verify_ssl = true

[packages]
<<<<<<< HEAD
django = "~=3.0.4"
django-crispy-forms = "~=1.9.0"
=======
django = "~=2.2.13"
>>>>>>> 18353324
django-environ = "~=0.4.5"
django-filter = "~=2.1.0"
django-hosts = "~=4.0"
djangorestframework = "~=3.11.0"
djangorestframework-bulk = "~=0.2.1"
psycopg2-binary = "~=2.8"
<<<<<<< HEAD
django-simple-bulma = "~=1.2"
django-crispy-bulma = {git = "https://github.com/python-discord/django-crispy-bulma.git", ref = "0.3"}
whitenoise = "~=5.0"
=======
django-simple-bulma = ">=1.1.7,<2.0"
whitenoise = "==4.1.2"
>>>>>>> 18353324
requests = "~=2.21"
pygments = "~=2.3.1"
wiki = "~=0.6.0"
pyyaml = "~=5.1"
pyuwsgi = {version = "~=2.0", sys_platform = "!='win32'"}
django-allauth = "~=0.41"
sentry-sdk = "~=0.14"

[dev-packages]
coverage = "~=5.0"
flake8 = "~=3.7"
flake8-annotations = "~=2.0"
flake8-bandit = "~=2.1"
flake8-bugbear = "~=20.1"
flake8-docstrings = "~=1.5"
flake8-import-order = "~=0.18"
flake8-string-format = "~=0.3"
flake8-tidy-imports = "~=4.0"
flake8-todo = "~=0.7"
mccabe = "~=0.6.1"
pep8-naming = "~=0.9"
pre-commit = "~=2.1"
unittest-xml-reporting = "~=3.0"

[requires]
python_version = "3.7"

[scripts]
start = "python manage.py run --debug"
makemigrations = "python manage.py makemigrations"
django_shell = "python manage.py shell"
test = "coverage run manage.py test"
report = "coverage report -m"
lint = "pre-commit run --all-files"
precommit = "pre-commit install"<|MERGE_RESOLUTION|>--- conflicted
+++ resolved
@@ -4,26 +4,15 @@
 verify_ssl = true
 
 [packages]
-<<<<<<< HEAD
 django = "~=3.0.4"
-django-crispy-forms = "~=1.9.0"
-=======
-django = "~=2.2.13"
->>>>>>> 18353324
 django-environ = "~=0.4.5"
 django-filter = "~=2.1.0"
 django-hosts = "~=4.0"
 djangorestframework = "~=3.11.0"
 djangorestframework-bulk = "~=0.2.1"
 psycopg2-binary = "~=2.8"
-<<<<<<< HEAD
 django-simple-bulma = "~=1.2"
-django-crispy-bulma = {git = "https://github.com/python-discord/django-crispy-bulma.git", ref = "0.3"}
 whitenoise = "~=5.0"
-=======
-django-simple-bulma = ">=1.1.7,<2.0"
-whitenoise = "==4.1.2"
->>>>>>> 18353324
 requests = "~=2.21"
 pygments = "~=2.3.1"
 wiki = "~=0.6.0"
