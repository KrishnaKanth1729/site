--- conflicted
+++ resolved
@@ -20,12 +20,8 @@
 #wiki = {git = "https://github.com/python-discord/django-wiki.git"}
 wiki = {path = "./docker/wheels/wiki-0.5.dev20190420204942-py3-none-any.whl"}
 pyyaml = "~=5.1"
-<<<<<<< HEAD
-pyuwsgi = "~=2.0"
+pyuwsgi = {version = "~=2.0", sys_platform = "!='win32'"}
 django-allauth = "~=0.40"
-=======
-pyuwsgi = {version = "~=2.0", sys_platform = "!='win32'"}
->>>>>>> d8722647
 
 [dev-packages]
 coverage = "~=4.5.3"
