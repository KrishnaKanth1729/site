[[source]]
name = "pypi"
url = "https://pypi.org/simple"
verify_ssl = true

[packages]
django = "~=3.0.4"
django-environ = "~=0.4.5"
django-filter = "~=2.1.0"
django-hosts = "~=4.0"
djangorestframework = "~=3.11.0"
djangorestframework-bulk = "~=0.2.1"
psycopg2-binary = "~=2.8"
django-simple-bulma = "~=1.2"
whitenoise = "~=5.0"
requests = "~=2.21"
<<<<<<< HEAD
pygments = "~=2.3.1"
wiki = "~=0.6.0"
pyyaml = "~=5.3.1"
pyuwsgi = {version = "~=2.0",sys_platform = "!='win32'"}
=======
pyyaml = "~=5.1"
pyuwsgi = {version = "~=2.0", sys_platform = "!='win32'"}
>>>>>>> f3c2c21f
django-allauth = "~=0.41"
sentry-sdk = "~=0.14"
gitpython = "~=3.1.7"
markdown2 = "~=2.3.9"

[dev-packages]
coverage = "~=5.0"
flake8 = "~=3.7"
flake8-annotations = "~=2.0"
flake8-bandit = "~=2.1"
flake8-bugbear = "~=20.1"
flake8-docstrings = "~=1.5"
flake8-import-order = "~=0.18"
flake8-string-format = "~=0.3"
flake8-tidy-imports = "~=4.0"
flake8-todo = "~=0.7"
mccabe = "~=0.6.1"
pep8-naming = "~=0.9"
pre-commit = "~=2.1"
unittest-xml-reporting = "~=3.0"

[requires]
python_version = "3.7"

[scripts]
start = "python manage.py run --debug"
makemigrations = "python manage.py makemigrations"
django_shell = "python manage.py shell"
test = "coverage run manage.py test"
report = "coverage report -m"
lint = "pre-commit run --all-files"
precommit = "pre-commit install"<|MERGE_RESOLUTION|>--- conflicted
+++ resolved
@@ -14,15 +14,8 @@
 django-simple-bulma = "~=1.2"
 whitenoise = "~=5.0"
 requests = "~=2.21"
-<<<<<<< HEAD
-pygments = "~=2.3.1"
-wiki = "~=0.6.0"
-pyyaml = "~=5.3.1"
-pyuwsgi = {version = "~=2.0",sys_platform = "!='win32'"}
-=======
 pyyaml = "~=5.1"
 pyuwsgi = {version = "~=2.0", sys_platform = "!='win32'"}
->>>>>>> f3c2c21f
 django-allauth = "~=0.41"
 sentry-sdk = "~=0.14"
 gitpython = "~=3.1.7"
