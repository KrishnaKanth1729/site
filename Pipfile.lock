{
    "_meta": {
        "hash": {
<<<<<<< HEAD
            "sha256": "bab754fef6dcbe3cebcf486de2811830476ef1123a34bbeedeeb6e3b488c5f1f"
=======
            "sha256": "dc85f4f1b6ef58c2832d79542d6e88729cd2464bdf9324fef4d0757561f07ca7"
>>>>>>> 494c63a5
        },
        "pipfile-spec": 6,
        "requires": {
            "python_version": "3.7"
        },
        "sources": [
            {
                "name": "pypi",
                "url": "https://pypi.org/simple",
                "verify_ssl": true
            }
        ]
    },
    "default": {
        "asgiref": {
            "hashes": [
                "sha256:5ee950735509d04eb673bd7f7120f8fa1c9e2df495394992c73234d526907e17",
                "sha256:7162a3cb30ab0609f1a4c95938fd73e8604f63bdba516a7f7d64b83ff09478f0"
            ],
            "markers": "python_version >= '3.5'",
            "version": "==3.3.1"
        },
        "certifi": {
            "hashes": [
<<<<<<< HEAD
                "sha256:1f422849db327d534e3d0c5f02a263458c3955ec0aae4ff09b95f195c59f4edd",
                "sha256:f05def092c44fbf25834a51509ef6e631dc19765ab8a57b4e7ab85531f0a9cf4"
            ],
            "version": "==2020.11.8"
=======
                "sha256:1a4995114262bffbc2413b159f2a1a480c969de6e6eb13ee966d470af86af59c",
                "sha256:719a74fb9e33b9bd44cc7f3a8d94bc35e4049deebe19ba7d8e108280cfd59830"
            ],
            "version": "==2020.12.5"
>>>>>>> 494c63a5
        },
        "chardet": {
            "hashes": [
                "sha256:0d6f53a15db4120f2b08c94f11e7d93d2c911ee118b6b30a04ec3ee8310179fa",
                "sha256:f864054d66fd9118f2e67044ac8981a54775ec5b67aed0441892edb553d21da5"
            ],
            "markers": "python_version >= '2.7' and python_version not in '3.0, 3.1, 3.2, 3.3, 3.4'",
            "version": "==4.0.0"
        },
        "django": {
            "hashes": [
<<<<<<< HEAD
                "sha256:8c334df4160f7c89f6a8a359dd4e95c688ec5ac0db5db75fcc6fec8f590dc8cf",
                "sha256:96436d3d2f744d26e193bfb5a1cff3e01b349f835bb0ea16f71743accf9c6fa9"
            ],
            "index": "pypi",
            "version": "==3.0.11"
=======
                "sha256:2afe4900667bcceac792fa34b4fb25448c4fd950d8b32c5508b3442c4b10442a",
                "sha256:6f13c3e8109236129c49d65a42fbf30c928e66b05ca6862246061b9343ecbaf2"
            ],
            "index": "pypi",
            "version": "==3.0.13"
>>>>>>> 494c63a5
        },
        "django-environ": {
            "hashes": [
                "sha256:6c9d87660142608f63ec7d5ce5564c49b603ea8ff25da595fd6098f6dc82afde",
                "sha256:c57b3c11ec1f319d9474e3e5a79134f40174b17c7cc024bbb2fad84646b120c4"
            ],
            "index": "pypi",
            "version": "==0.4.5"
        },
        "django-filter": {
            "hashes": [
                "sha256:3dafb7d2810790498895c22a1f31b2375795910680ac9c1432821cbedb1e176d",
                "sha256:a3014de317bef0cd43075a0f08dfa1d319a7ccc5733c3901fb860da70b0dda68"
            ],
            "index": "pypi",
            "version": "==2.1.0"
        },
        "django-hosts": {
            "hashes": [
                "sha256:136ac225f34e7f2c007294441a38663ec2bba9637d870ad001def81bca87e390",
                "sha256:59a870d453f113c889a7888bae5408888870350e83e362740f382dad569c2281"
            ],
            "index": "pypi",
            "version": "==4.0"
        },
        "django-simple-bulma": {
            "hashes": [
                "sha256:048d957a4c2a3c37c461082d07c473e72abef2f706a619bc069a78bef98c84ac",
                "sha256:0894e247b7f6e88432894f10e7c051fba867df5cd645e42de2b94892dacaeeba"
            ],
            "index": "pypi",
            "version": "==2.1.0"
        },
        "djangorestframework": {
            "hashes": [
                "sha256:5cc724dc4b076463497837269107e1995b1fbc917468d1b92d188fd1af9ea789",
                "sha256:a5967b68a04e0d97d10f4df228e30f5a2d82ba63b9d03e1759f84993b7bf1b53"
            ],
            "index": "pypi",
            "version": "==3.11.2"
        },
        "djangorestframework-bulk": {
            "hashes": [
                "sha256:39230d8379acebd86d313df6c9150cafecb636eae1d097c30a26389ab9fee5b1"
            ],
            "index": "pypi",
            "version": "==0.2.1"
        },
        "gitdb": {
            "hashes": [
                "sha256:91f36bfb1ab7949b3b40e23736db18231bf7593edada2ba5c3a174a7b23657ac",
                "sha256:c9e1f2d0db7ddb9a704c2a0217be31214e91a4fe1dea1efad19ae42ba0c285c9"
            ],
            "markers": "python_version >= '3.4'",
            "version": "==4.0.5"
        },
        "gitpython": {
            "hashes": [
<<<<<<< HEAD
                "sha256:6eea89b655917b500437e9668e4a12eabdcf00229a0df1762aabd692ef9b746b",
                "sha256:befa4d101f91bad1b632df4308ec64555db684c360bd7d2130b4807d49ce86b8"
            ],
            "index": "pypi",
            "version": "==3.1.11"
=======
                "sha256:3283ae2fba31c913d857e12e5ba5f9a7772bbc064ae2bb09efafa71b0dd4939b",
                "sha256:be27633e7509e58391f10207cd32b2a6cf5b908f92d9cd30da2e514e1137af61"
            ],
            "index": "pypi",
            "version": "==3.1.14"
>>>>>>> 494c63a5
        },
        "idna": {
            "hashes": [
                "sha256:b307872f855b18632ce0c21c5e45be78c0ea7ae4c15c828c20788b26921eb3f6",
                "sha256:b97d804b1e9b523befed77c48dacec60e6dcb0b5391d57af6a65a312a90648c0"
            ],
            "markers": "python_version >= '2.7' and python_version not in '3.0, 3.1, 3.2, 3.3'",
            "version": "==2.10"
        },
        "importlib-metadata": {
            "hashes": [
                "sha256:742add720a20d0467df2f444ae41704000f50e1234f46174b51f9c6031a1bd71",
                "sha256:b74159469b464a99cb8cc3e21973e4d96e05d3024d337313fedb618a6e86e6f4"
            ],
            "markers": "python_version < '3.8'",
            "version": "==3.7.3"
        },
        "libsass": {
            "hashes": [
                "sha256:1521d2a8d4b397c6ec90640a1f6b5529077035efc48ef1c2e53095544e713d1b",
                "sha256:1b2d415bbf6fa7da33ef46e549db1418498267b459978eff8357e5e823962d35",
                "sha256:25ebc2085f5eee574761ccc8d9cd29a9b436fc970546d5ef08c6fa41eb57dff1",
                "sha256:2ae806427b28bc1bb7cb0258666d854fcf92ba52a04656b0b17ba5e190fb48a9",
                "sha256:4a246e4b88fd279abef8b669206228c92534d96ddcd0770d7012088c408dff23",
                "sha256:553e5096414a8d4fb48d0a48f5a038d3411abe254d79deac5e008516c019e63a",
                "sha256:697f0f9fa8a1367ca9ec6869437cb235b1c537fc8519983d1d890178614a8903",
                "sha256:a8fd4af9f853e8bf42b1425c5e48dd90b504fa2e70d7dac5ac80b8c0a5a5fe85",
                "sha256:c9411fec76f480ffbacc97d8188322e02a5abca6fc78e70b86a2a2b421eae8a2",
                "sha256:daa98a51086d92aa7e9c8871cf1a8258124b90e2abf4697852a3dca619838618",
                "sha256:e0e60836eccbf2d9e24ec978a805cd6642fa92515fbd95e3493fee276af76f8a",
                "sha256:e64ae2587f1a683e831409aad03ba547c245ef997e1329fffadf7a866d2510b8",
                "sha256:f6852828e9e104d2ce0358b73c550d26dd86cc3a69439438c3b618811b9584f5"
            ],
            "version": "==0.20.1"
        },
        "markdown": {
            "hashes": [
                "sha256:31b5b491868dcc87d6c24b7e3d19a0d730d59d3e46f4eea6430a321bed387a49",
                "sha256:96c3ba1261de2f7547b46a00ea8463832c921d3f9d6aba3f255a6f71386db20c"
            ],
            "index": "pypi",
            "version": "==3.3.4"
        },
        "psycopg2-binary": {
            "hashes": [
                "sha256:f5ab93a2cb2d8338b1674be43b442a7f544a0971da062a5da774ed40587f18f5",
                "sha256:ba381aec3a5dc29634f20692349d73f2d21f17653bda1decf0b52b11d694541f",
                "sha256:e82aba2188b9ba309fd8e271702bd0d0fc9148ae3150532bbb474f4590039ffb",
                "sha256:0e4dc3d5996760104746e6cfcdb519d9d2cd27c738296525d5867ea695774e67",
<<<<<<< HEAD
                "sha256:e74a55f6bad0e7d3968399deb50f61f4db1926acf4a6d83beaaa7df986f48b1c",
                "sha256:b8a3715b3c4e604bcc94c90a825cd7f5635417453b253499664f784fc4da0152",
                "sha256:833709a5c66ca52f1d21d41865a637223b368c0ee76ea54ca5bad6f2526c7679",
=======
                "sha256:11b9c0ebce097180129e422379b824ae21c8f2a6596b159c7659e2e5a00e1aa0",
                "sha256:15978a1fbd225583dd8cdaf37e67ccc278b5abecb4caf6b2d6b8e2b948e953f6",
                "sha256:1fabed9ea2acc4efe4671b92c669a213db744d2af8a9fc5d69a8e9bc14b7a9db",
                "sha256:2dac98e85565d5688e8ab7bdea5446674a83a3945a8f416ad0110018d1501b94",
                "sha256:42ec1035841b389e8cc3692277a0bd81cdfe0b65d575a2c8862cec7a80e62e52",
                "sha256:6422f2ff0919fd720195f64ffd8f924c1395d30f9a495f31e2392c2efafb5056",
                "sha256:6a32f3a4cb2f6e1a0b15215f448e8ce2da192fd4ff35084d80d5e39da683e79b",
                "sha256:7312e931b90fe14f925729cde58022f5d034241918a5c4f9797cac62f6b3a9dd",
                "sha256:7d92a09b788cbb1aec325af5fcba9fed7203897bbd9269d5691bb1e3bce29550",
                "sha256:833709a5c66ca52f1d21d41865a637223b368c0ee76ea54ca5bad6f2526c7679",
                "sha256:89705f45ce07b2dfa806ee84439ec67c5d9a0ef20154e0e475e2b2ed392a5b83",
                "sha256:8cd0fb36c7412996859cb4606a35969dd01f4ea34d9812a141cd920c3b18be77",
                "sha256:950bc22bb56ee6ff142a2cb9ee980b571dd0912b0334aa3fe0fe3788d860bea2",
                "sha256:a0c50db33c32594305b0ef9abc0cb7db13de7621d2cadf8392a1d9b3c437ef77",
                "sha256:a0eb43a07386c3f1f1ebb4dc7aafb13f67188eab896e7397aa1ee95a9c884eb2",
>>>>>>> 494c63a5
                "sha256:aaa4213c862f0ef00022751161df35804127b78adf4a2755b9f991a507e425fd",
                "sha256:7d92a09b788cbb1aec325af5fcba9fed7203897bbd9269d5691bb1e3bce29550",
                "sha256:15978a1fbd225583dd8cdaf37e67ccc278b5abecb4caf6b2d6b8e2b948e953f6",
                "sha256:cec7e622ebc545dbb4564e483dd20e4e404da17ae07e06f3e780b2dacd5cee66",
                "sha256:a0eb43a07386c3f1f1ebb4dc7aafb13f67188eab896e7397aa1ee95a9c884eb2",
                "sha256:bd1be66dde2b82f80afb9459fc618216753f67109b859a361cf7def5c7968729",
                "sha256:c2507d796fca339c8fb03216364cca68d87e037c1f774977c8fc377627d01c71",
                "sha256:ac0c682111fbf404525dfc0f18a8b5f11be52657d4f96e9fcb75daf4f3984859",
                "sha256:950bc22bb56ee6ff142a2cb9ee980b571dd0912b0334aa3fe0fe3788d860bea2",
                "sha256:6a32f3a4cb2f6e1a0b15215f448e8ce2da192fd4ff35084d80d5e39da683e79b",
                "sha256:1fabed9ea2acc4efe4671b92c669a213db744d2af8a9fc5d69a8e9bc14b7a9db",
                "sha256:e1f57aa70d3f7cc6947fd88636a481638263ba04a742b4a37dd25c373e41491a",
                "sha256:ad20d2eb875aaa1ea6d0f2916949f5c08a19c74d05b16ce6ebf6d24f2c9f75d1",
                "sha256:11b9c0ebce097180129e422379b824ae21c8f2a6596b159c7659e2e5a00e1aa0",
                "sha256:42ec1035841b389e8cc3692277a0bd81cdfe0b65d575a2c8862cec7a80e62e52",
                "sha256:d14b140a4439d816e3b1229a4a525df917d6ea22a0771a2a78332273fd9528a4",
                "sha256:2dac98e85565d5688e8ab7bdea5446674a83a3945a8f416ad0110018d1501b94",
                "sha256:d1b4ab59e02d9008efe10ceabd0b31e79519da6fb67f7d8e8977118832d0f449",
                "sha256:6422f2ff0919fd720195f64ffd8f924c1395d30f9a495f31e2392c2efafb5056",
                "sha256:0deac2af1a587ae12836aa07970f5cb91964f05a7c6cdb69d8425ff4c15d4e2c",
                "sha256:7312e931b90fe14f925729cde58022f5d034241918a5c4f9797cac62f6b3a9dd",
                "sha256:8cd0fb36c7412996859cb4606a35969dd01f4ea34d9812a141cd920c3b18be77",
                "sha256:89705f45ce07b2dfa806ee84439ec67c5d9a0ef20154e0e475e2b2ed392a5b83",
                "sha256:b4afc542c0ac0db720cf516dd20c0846f71c248d2b3d21013aa0d4ef9c71ca25",
                "sha256:d5227b229005a696cc67676e24c214740efd90b148de5733419ac9aaba3773da",
                "sha256:ba28584e6bca48c59eecbf7efb1576ca214b47f05194646b081717fa628dfddf",
                "sha256:a0c50db33c32594305b0ef9abc0cb7db13de7621d2cadf8392a1d9b3c437ef77",
                "sha256:ee69dad2c7155756ad114c02db06002f4cded41132cc51378e57aad79cc8e4f4"
            ],
            "index": "pypi",
            "version": "==2.8.6"
        },
        "python-frontmatter": {
            "hashes": [
                "sha256:766ae75f1b301ffc5fe3494339147e0fd80bc3deff3d7590a93991978b579b08",
                "sha256:e98152e977225ddafea6f01f40b4b0f1de175766322004c826ca99842d19a7cd"
            ],
            "index": "pypi",
            "version": "==1.0.0"
        },
        "pytz": {
            "hashes": [
<<<<<<< HEAD
                "sha256:3e6b7dd2d1e0a59084bcee14a17af60c5c562cdc16d828e8eba2e683d3a7e268",
                "sha256:5c55e189b682d420be27c6995ba6edce0c0a77dd67bfbe2ae6607134d5851ffd"
            ],
            "version": "==2020.4"
=======
                "sha256:83a4a90894bf38e243cf052c8b58f381bfe9a7a483f6a9cab140bc7f702ac4da",
                "sha256:eb10ce3e7736052ed3623d49975ce333bcd712c7bb19a58b9e2089d4057d0798"
            ],
            "version": "==2021.1"
>>>>>>> 494c63a5
        },
        "pyuwsgi": {
            "hashes": [
                "sha256:0bd14517398f494d828d77a9bf72b5a6cbef0112e1cc05e9a0080fa8828ccfa0",
                "sha256:149675b2e020b0e833e8b871a545751ca346cbfed85c8fd2b320a01d40dc3d8f",
                "sha256:285e263a9094389f13cfdefd033a4e99fbed3ad120dba9ac5093846cc03ac5ab",
                "sha256:297d1d0b8c472374b12eda7f17a9f5de67cf516612e42b71a7636afb9d1e3974",
                "sha256:5439f0f3ef5d6bf1622f341662d04c1d92b88889db40b295419e5fe75a7c7d45",
                "sha256:56ecda11e873b2eb937b33d2999766322eebfa82ee5b26a2196a335c4e786186",
                "sha256:66a9751f28abf348e0ddccadc4ded47623f2d35cf9609c87b57909d55a4cdc15",
                "sha256:890e7e863cb61c8369b6bcfa5d6f323753aaeec2cfaba16741f119c79b964aa7",
                "sha256:90e4235020048456ad867aefc383cdf5528b7f6e327555ceec579c428a828759",
                "sha256:94d4287b155aa789ce4b6f671c981f7d6c58fc3113330e2f29ac7926cb854645",
                "sha256:a425f562f382a097ca49df26b70d47d12f0cf0abf233610f3f58b1f7f780355e",
                "sha256:ac79dead0685beab5ecfe0926426849a44c5572528f89bb17f6ecf5eb561024e",
                "sha256:bddeb8df77010d0f842068765a0b3155fdcfd847f14bc1ba89fc7e37914a13d2",
                "sha256:dac4a04dc0f69d641dba984e83214d2c2cc098496c5d5585e7d3f4e7a9190f84"
            ],
            "index": "pypi",
            "markers": "sys_platform != 'win32'",
            "version": "==2.0.19.1.post0"
        },
        "pyyaml": {
            "hashes": [
                "sha256:08682f6b72c722394747bddaf0aa62277e02557c0fd1c42cb853016a38f8dedf",
                "sha256:0f5f5786c0e09baddcd8b4b45f20a7b5d61a7e7e99846e3c799b05c7c53fa696",
                "sha256:129def1b7c1bf22faffd67b8f3724645203b79d8f4cc81f674654d9902cb4393",
                "sha256:294db365efa064d00b8d1ef65d8ea2c3426ac366c0c4368d930bf1c5fb497f77",
                "sha256:3b2b1824fe7112845700f815ff6a489360226a5609b96ec2190a45e62a9fc922",
                "sha256:3bd0e463264cf257d1ffd2e40223b197271046d09dadf73a0fe82b9c1fc385a5",
                "sha256:4465124ef1b18d9ace298060f4eccc64b0850899ac4ac53294547536533800c8",
                "sha256:49d4cdd9065b9b6e206d0595fee27a96b5dd22618e7520c33204a4a3239d5b10",
                "sha256:4e0583d24c881e14342eaf4ec5fbc97f934b999a6828693a99157fde912540cc",
                "sha256:5accb17103e43963b80e6f837831f38d314a0495500067cb25afab2e8d7a4018",
                "sha256:607774cbba28732bfa802b54baa7484215f530991055bb562efbed5b2f20a45e",
                "sha256:6c78645d400265a062508ae399b60b8c167bf003db364ecb26dcab2bda048253",
                "sha256:72a01f726a9c7851ca9bfad6fd09ca4e090a023c00945ea05ba1638c09dc3347",
                "sha256:74c1485f7707cf707a7aef42ef6322b8f97921bd89be2ab6317fd782c2d53183",
                "sha256:895f61ef02e8fed38159bb70f7e100e00f471eae2bc838cd0f4ebb21e28f8541",
                "sha256:8c1be557ee92a20f184922c7b6424e8ab6691788e6d86137c5d93c1a6ec1b8fb",
                "sha256:bb4191dfc9306777bc594117aee052446b3fa88737cd13b7188d0e7aa8162185",
                "sha256:bfb51918d4ff3d77c1c856a9699f8492c612cde32fd3bcd344af9be34999bfdc",
                "sha256:c20cfa2d49991c8b4147af39859b167664f2ad4561704ee74c1de03318e898db",
                "sha256:cb333c16912324fd5f769fff6bc5de372e9e7a202247b48870bc251ed40239aa",
                "sha256:d2d9808ea7b4af864f35ea216be506ecec180628aced0704e34aca0b040ffe46",
                "sha256:d483ad4e639292c90170eb6f7783ad19490e7a8defb3e46f97dfe4bacae89122",
                "sha256:dd5de0646207f053eb0d6c74ae45ba98c3395a571a2891858e87df7c9b9bd51b",
                "sha256:e1d4970ea66be07ae37a3c2e48b5ec63f7ba6804bdddfdbd3cfd954d25a82e63",
                "sha256:e4fac90784481d221a8e4b1162afa7c47ed953be40d31ab4629ae917510051df",
                "sha256:fa5ae20527d8e831e8230cbffd9f8fe952815b2b7dae6ffec25318803a7528fc",
                "sha256:fd7f6999a8070df521b6384004ef42833b9bd62cfee11a09bda1079b4b704247",
                "sha256:fdc842473cd33f45ff6bce46aea678a54e3d21f1b61a7750ce3c498eedfe25d6",
                "sha256:fe69978f3f768926cfa37b867e3843918e012cf83f680806599ddce33c2c68b0"
            ],
            "index": "pypi",
            "version": "==5.4.1"
        },
        "requests": {
            "hashes": [
                "sha256:27973dd4a904a4f13b263a19c866c13b92a39ed1c964655f025f3f8d3d75b804",
                "sha256:c210084e36a42ae6b9219e00e48287def368a26d03a048ddad7bfee44f75871e"
            ],
            "index": "pypi",
            "version": "==2.25.1"
        },
        "sentry-sdk": {
            "hashes": [
<<<<<<< HEAD
                "sha256:17b725df2258354ccb39618ae4ead29651aa92c01a92acf72f98efe06ee2e45a",
                "sha256:9040539485226708b5cad0401d76628fba4eed9154bf301c50579767afe344fd"
            ],
            "index": "pypi",
            "version": "==0.19.2"
=======
                "sha256:4ae8d1ced6c67f1c8ea51d82a16721c166c489b76876c9f2c202b8a50334b237",
                "sha256:e75c8c58932bda8cd293ea8e4b242527129e1caaec91433d21b8b2f20fee030b"
            ],
            "index": "pypi",
            "version": "==0.20.3"
>>>>>>> 494c63a5
        },
        "six": {
            "hashes": [
                "sha256:30639c035cdb23534cd4aa2dd52c3bf48f06e5f4a941509c8bafd8ce11080259",
                "sha256:8b74bedcbbbaca38ff6d7491d76f2b06b3592611af620f8426e82dddb04a5ced"
            ],
            "markers": "python_version >= '2.7' and python_version not in '3.0, 3.1, 3.2, 3.3'",
            "version": "==1.15.0"
        },
        "smmap": {
            "hashes": [
                "sha256:7bfcf367828031dc893530a29cb35eb8c8f2d7c8f2d0989354d75d24c8573714",
                "sha256:84c2751ef3072d4f6b2785ec7ee40244c6f45eb934d9e543e2c51f1bd3d54c50"
            ],
            "markers": "python_version >= '2.7' and python_version not in '3.0, 3.1, 3.2, 3.3'",
            "version": "==3.0.5"
        },
        "sqlparse": {
            "hashes": [
                "sha256:017cde379adbd6a1f15a61873f43e8274179378e95ef3fede90b5aa64d304ed0",
                "sha256:0f91fd2e829c44362cbcfab3e9ae12e22badaa8a29ad5ff599f9ec109f0454e8"
            ],
            "markers": "python_version >= '3.5'",
            "version": "==0.4.1"
<<<<<<< HEAD
        },
        "urllib3": {
            "hashes": [
                "sha256:8d7eaa5a82a1cac232164990f04874c594c9453ec55eef02eab885aa02fc17a2",
                "sha256:f5321fbe4bf3fefa0efd0bfe7fb14e90909eb62a48ccda331726b4319897dd5e"
            ],
            "markers": "python_version >= '2.7' and python_version not in '3.0, 3.1, 3.2, 3.3, 3.4' and python_version < '4'",
            "version": "==1.25.11"
=======
        },
        "typing-extensions": {
            "hashes": [
                "sha256:7cb407020f00f7bfc3cb3e7881628838e69d8f3fcab2f64742a5e76b2f841918",
                "sha256:99d4073b617d30288f569d3f13d2bd7548c3a7e4c8de87db09a9d29bb3a4a60c",
                "sha256:dafc7639cde7f1b6e1acc0f457842a83e722ccca8eef5270af2d74792619a89f"
            ],
            "markers": "python_version < '3.8'",
            "version": "==3.7.4.3"
        },
        "urllib3": {
            "hashes": [
                "sha256:2f4da4594db7e1e110a944bb1b551fdf4e6c136ad42e4234131391e21eb5b0df",
                "sha256:e7b021f7241115872f92f43c6508082facffbd1c048e3c6e2bb9c2a157e28937"
            ],
            "markers": "python_version >= '2.7' and python_version not in '3.0, 3.1, 3.2, 3.3, 3.4' and python_version < '4'",
            "version": "==1.26.4"
>>>>>>> 494c63a5
        },
        "whitenoise": {
            "hashes": [
                "sha256:05ce0be39ad85740a78750c86a93485c40f08ad8c62a6006de0233765996e5c7",
                "sha256:05d00198c777028d72d8b0bbd234db605ef6d60e9410125124002518a48e515d"
            ],
            "index": "pypi",
            "version": "==5.2.0"
        },
        "zipp": {
            "hashes": [
                "sha256:3607921face881ba3e026887d8150cca609d517579abe052ac81fc5aeffdbd76",
                "sha256:51cb66cc54621609dd593d1787f286ee42a5c0adbb4b29abea5a63edc3e03098"
            ],
            "markers": "python_version >= '3.6'",
            "version": "==3.4.1"
        }
    },
    "develop": {
        "appdirs": {
            "hashes": [
                "sha256:7d5d0167b2b1ba821647616af46a749d1c653740dd0d2415100fe26e27afdf41",
                "sha256:a841dacd6b99318a741b166adb07e19ee71a274450e68237b4650ca1055ab128"
            ],
            "version": "==1.4.4"
        },
        "attrs": {
            "hashes": [
                "sha256:31b2eced602aa8423c2aea9c76a724617ed67cf9513173fd3a4f03e3a929c7e6",
                "sha256:832aa3cde19744e49938b91fea06d69ecb9e649c93ba974535d08ad92164f700"
            ],
            "markers": "python_version >= '2.7' and python_version not in '3.0, 3.1, 3.2, 3.3'",
            "version": "==20.3.0"
        },
        "bandit": {
            "hashes": [
                "sha256:216be4d044209fa06cf2a3e51b319769a51be8318140659719aa7a115c35ed07",
                "sha256:8a4c7415254d75df8ff3c3b15cfe9042ecee628a1e40b44c15a98890fbfc2608"
            ],
            "version": "==1.7.0"
        },
        "cfgv": {
            "hashes": [
                "sha256:32e43d604bbe7896fe7c248a9c2276447dbef840feb28fe20494f62af110211d",
                "sha256:cf22deb93d4bcf92f345a5c3cd39d3d41d6340adc60c78bbbd6588c384fda6a1"
            ],
            "markers": "python_full_version >= '3.6.1'",
            "version": "==3.2.0"
        },
        "coverage": {
            "hashes": [
                "sha256:004d1880bed2d97151facef49f08e255a20ceb6f9432df75f4eef018fdd5a78c",
                "sha256:01d84219b5cdbfc8122223b39a954820929497a1cb1422824bb86b07b74594b6",
                "sha256:040af6c32813fa3eae5305d53f18875bedd079960822ef8ec067a66dd8afcd45",
                "sha256:06191eb60f8d8a5bc046f3799f8a07a2d7aefb9504b0209aff0b47298333302a",
                "sha256:13034c4409db851670bc9acd836243aeee299949bd5673e11844befcb0149f03",
                "sha256:13c4ee887eca0f4c5a247b75398d4114c37882658300e153113dafb1d76de529",
                "sha256:184a47bbe0aa6400ed2d41d8e9ed868b8205046518c52464fde713ea06e3a74a",
                "sha256:18ba8bbede96a2c3dde7b868de9dcbd55670690af0988713f0603f037848418a",
                "sha256:1aa846f56c3d49205c952d8318e76ccc2ae23303351d9270ab220004c580cfe2",
                "sha256:217658ec7187497e3f3ebd901afdca1af062b42cfe3e0dafea4cced3983739f6",
                "sha256:24d4a7de75446be83244eabbff746d66b9240ae020ced65d060815fac3423759",
                "sha256:2910f4d36a6a9b4214bb7038d537f015346f413a975d57ca6b43bf23d6563b53",
                "sha256:2949cad1c5208b8298d5686d5a85b66aae46d73eec2c3e08c817dd3513e5848a",
                "sha256:2a3859cb82dcbda1cfd3e6f71c27081d18aa251d20a17d87d26d4cd216fb0af4",
                "sha256:2cafbbb3af0733db200c9b5f798d18953b1a304d3f86a938367de1567f4b5bff",
                "sha256:2e0d881ad471768bf6e6c2bf905d183543f10098e3b3640fc029509530091502",
                "sha256:30c77c1dc9f253283e34c27935fded5015f7d1abe83bc7821680ac444eaf7793",
                "sha256:3487286bc29a5aa4b93a072e9592f22254291ce96a9fbc5251f566b6b7343cdb",
                "sha256:372da284cfd642d8e08ef606917846fa2ee350f64994bebfbd3afb0040436905",
                "sha256:41179b8a845742d1eb60449bdb2992196e211341818565abded11cfa90efb821",
                "sha256:44d654437b8ddd9eee7d1eaee28b7219bec228520ff809af170488fd2fed3e2b",
                "sha256:4a7697d8cb0f27399b0e393c0b90f0f1e40c82023ea4d45d22bce7032a5d7b81",
                "sha256:51cb9476a3987c8967ebab3f0fe144819781fca264f57f89760037a2ea191cb0",
                "sha256:52596d3d0e8bdf3af43db3e9ba8dcdaac724ba7b5ca3f6358529d56f7a166f8b",
                "sha256:53194af30d5bad77fcba80e23a1441c71abfb3e01192034f8246e0d8f99528f3",
                "sha256:5fec2d43a2cc6965edc0bb9e83e1e4b557f76f843a77a2496cbe719583ce8184",
                "sha256:6c90e11318f0d3c436a42409f2749ee1a115cd8b067d7f14c148f1ce5574d701",
                "sha256:74d881fc777ebb11c63736622b60cb9e4aee5cace591ce274fb69e582a12a61a",
                "sha256:7501140f755b725495941b43347ba8a2777407fc7f250d4f5a7d2a1050ba8e82",
                "sha256:796c9c3c79747146ebd278dbe1e5c5c05dd6b10cc3bcb8389dfdf844f3ead638",
                "sha256:869a64f53488f40fa5b5b9dcb9e9b2962a66a87dab37790f3fcfb5144b996ef5",
                "sha256:8963a499849a1fc54b35b1c9f162f4108017b2e6db2c46c1bed93a72262ed083",
                "sha256:8d0a0725ad7c1a0bcd8d1b437e191107d457e2ec1084b9f190630a4fb1af78e6",
                "sha256:900fbf7759501bc7807fd6638c947d7a831fc9fdf742dc10f02956ff7220fa90",
                "sha256:92b017ce34b68a7d67bd6d117e6d443a9bf63a2ecf8567bb3d8c6c7bc5014465",
                "sha256:970284a88b99673ccb2e4e334cfb38a10aab7cd44f7457564d11898a74b62d0a",
                "sha256:972c85d205b51e30e59525694670de6a8a89691186012535f9d7dbaa230e42c3",
                "sha256:9a1ef3b66e38ef8618ce5fdc7bea3d9f45f3624e2a66295eea5e57966c85909e",
                "sha256:af0e781009aaf59e25c5a678122391cb0f345ac0ec272c7961dc5455e1c40066",
                "sha256:b6d534e4b2ab35c9f93f46229363e17f63c53ad01330df9f2d6bd1187e5eaacf",
                "sha256:b7895207b4c843c76a25ab8c1e866261bcfe27bfaa20c192de5190121770672b",
                "sha256:c0891a6a97b09c1f3e073a890514d5012eb256845c451bd48f7968ef939bf4ae",
                "sha256:c2723d347ab06e7ddad1a58b2a821218239249a9e4365eaff6649d31180c1669",
                "sha256:d1f8bf7b90ba55699b3a5e44930e93ff0189aa27186e96071fac7dd0d06a1873",
                "sha256:d1f9ce122f83b2305592c11d64f181b87153fc2c2bbd3bb4a3dde8303cfb1a6b",
                "sha256:d314ed732c25d29775e84a960c3c60808b682c08d86602ec2c3008e1202e3bb6",
                "sha256:d636598c8305e1f90b439dbf4f66437de4a5e3c31fdf47ad29542478c8508bbb",
                "sha256:deee1077aae10d8fa88cb02c845cfba9b62c55e1183f52f6ae6a2df6a2187160",
                "sha256:ebe78fe9a0e874362175b02371bdfbee64d8edc42a044253ddf4ee7d3c15212c",
                "sha256:f030f8873312a16414c0d8e1a1ddff2d3235655a2174e3648b4fa66b3f2f1079",
                "sha256:f0b278ce10936db1a37e6954e15a3730bea96a0997c26d7fee88e6c396c2086d",
                "sha256:f11642dddbb0253cc8853254301b51390ba0081750a8ac03f20ea8103f0c56b6"
            ],
            "index": "pypi",
            "version": "==5.5"
        },
        "distlib": {
            "hashes": [
                "sha256:8c09de2c67b3e7deef7184574fc060ab8a793e7adbb183d942c389c8b13c52fb",
                "sha256:edf6116872c863e1aa9d5bb7cb5e05a022c519a4594dc703843343a9ddd9bff1"
            ],
            "version": "==0.3.1"
        },
        "filelock": {
            "hashes": [
                "sha256:18d82244ee114f543149c66a6e0c14e9c4f8a1044b5cdaadd0f82159d6a6ff59",
                "sha256:929b7d63ec5b7d6b71b0fa5ac14e030b3f70b75747cef1b10da9b879fef15836"
            ],
            "version": "==3.0.12"
        },
        "flake8": {
            "hashes": [
                "sha256:12d05ab02614b6aee8df7c36b97d1a3b2372761222b19b58621355e82acddcff",
                "sha256:78873e372b12b093da7b5e5ed302e8ad9e988b38b063b61ad937f26ca58fc5f0"
            ],
            "index": "pypi",
            "version": "==3.9.0"
        },
        "flake8-annotations": {
            "hashes": [
                "sha256:40a4d504cdf64126ea0bdca39edab1608bc6d515e96569b7e7c3c59c84f66c36",
                "sha256:eabbfb2dd59ae0e9835f509f930e79cd99fa4ff1026fe6ca073503a57407037c"
            ],
            "index": "pypi",
            "version": "==2.6.1"
        },
        "flake8-bandit": {
            "hashes": [
                "sha256:687fc8da2e4a239b206af2e54a90093572a60d0954f3054e23690739b0b0de3b"
            ],
            "index": "pypi",
            "version": "==2.1.2"
        },
        "flake8-bugbear": {
            "hashes": [
                "sha256:528020129fea2dea33a466b9d64ab650aa3e5f9ffc788b70ea4bc6cf18283538",
                "sha256:f35b8135ece7a014bc0aee5b5d485334ac30a6da48494998cc1fabf7ec70d703"
            ],
            "index": "pypi",
            "version": "==20.11.1"
        },
        "flake8-docstrings": {
            "hashes": [
                "sha256:99cac583d6c7e32dd28bbfbef120a7c0d1b6dde4adb5a9fd441c4227a6534bde",
                "sha256:9fe7c6a306064af8e62a055c2f61e9eb1da55f84bb39caef2b84ce53708ac34b"
            ],
            "index": "pypi",
            "version": "==1.6.0"
        },
        "flake8-import-order": {
            "hashes": [
                "sha256:90a80e46886259b9c396b578d75c749801a41ee969a235e163cfe1be7afd2543",
                "sha256:a28dc39545ea4606c1ac3c24e9d05c849c6e5444a50fb7e9cdd430fc94de6e92"
            ],
            "index": "pypi",
            "version": "==0.18.1"
        },
        "flake8-polyfill": {
            "hashes": [
                "sha256:12be6a34ee3ab795b19ca73505e7b55826d5f6ad7230d31b18e106400169b9e9",
                "sha256:e44b087597f6da52ec6393a709e7108b2905317d0c0b744cdca6208e670d8eda"
            ],
            "version": "==1.0.2"
        },
        "flake8-string-format": {
            "hashes": [
                "sha256:65f3da786a1461ef77fca3780b314edb2853c377f2e35069723348c8917deaa2",
                "sha256:812ff431f10576a74c89be4e85b8e075a705be39bc40c4b4278b5b13e2afa9af"
            ],
            "index": "pypi",
            "version": "==0.3.0"
        },
        "flake8-tidy-imports": {
            "hashes": [
                "sha256:52e5f2f987d3d5597538d5941153409ebcab571635835b78f522c7bf03ca23bc",
                "sha256:76e36fbbfdc8e3c5017f9a216c2855a298be85bc0631e66777f4e6a07a859dc4"
            ],
            "index": "pypi",
            "version": "==4.2.1"
        },
        "flake8-todo": {
            "hashes": [
                "sha256:6e4c5491ff838c06fe5a771b0e95ee15fc005ca57196011011280fc834a85915"
            ],
            "index": "pypi",
            "version": "==0.7"
        },
        "gitdb": {
            "hashes": [
                "sha256:91f36bfb1ab7949b3b40e23736db18231bf7593edada2ba5c3a174a7b23657ac",
                "sha256:c9e1f2d0db7ddb9a704c2a0217be31214e91a4fe1dea1efad19ae42ba0c285c9"
            ],
            "markers": "python_version >= '3.4'",
            "version": "==4.0.5"
        },
        "gitpython": {
            "hashes": [
<<<<<<< HEAD
                "sha256:6eea89b655917b500437e9668e4a12eabdcf00229a0df1762aabd692ef9b746b",
                "sha256:befa4d101f91bad1b632df4308ec64555db684c360bd7d2130b4807d49ce86b8"
            ],
            "index": "pypi",
            "version": "==3.1.11"
        },
        "identify": {
            "hashes": [
                "sha256:5dd84ac64a9a115b8e0b27d1756b244b882ad264c3c423f42af8235a6e71ca12",
                "sha256:c9504ba6a043ee2db0a9d69e43246bc138034895f6338d5aed1b41e4a73b1513"
            ],
            "markers": "python_version >= '2.7' and python_version not in '3.0, 3.1, 3.2, 3.3'",
            "version": "==1.5.9"
=======
                "sha256:3283ae2fba31c913d857e12e5ba5f9a7772bbc064ae2bb09efafa71b0dd4939b",
                "sha256:be27633e7509e58391f10207cd32b2a6cf5b908f92d9cd30da2e514e1137af61"
            ],
            "index": "pypi",
            "version": "==3.1.14"
        },
        "identify": {
            "hashes": [
                "sha256:39c0b110c9d0cd2391b6c38cd0ff679ee4b4e98f8db8b06c5d9d9e502711a1e1",
                "sha256:efbf090a619255bc31c4fbba709e2805f7d30913fd4854ad84ace52bd276e2f6"
            ],
            "markers": "python_full_version >= '3.6.1'",
            "version": "==2.2.0"
>>>>>>> 494c63a5
        },
        "importlib-metadata": {
            "hashes": [
                "sha256:742add720a20d0467df2f444ae41704000f50e1234f46174b51f9c6031a1bd71",
                "sha256:b74159469b464a99cb8cc3e21973e4d96e05d3024d337313fedb618a6e86e6f4"
            ],
            "markers": "python_version < '3.8'",
            "version": "==3.7.3"
        },
        "mccabe": {
            "hashes": [
                "sha256:ab8a6258860da4b6677da4bd2fe5dc2c659cff31b3ee4f7f5d64e79735b80d42",
                "sha256:dd8d182285a0fe56bace7f45b5e7d1a6ebcbf524e8f3bd87eb0f125271b8831f"
            ],
            "index": "pypi",
            "version": "==0.6.1"
        },
        "nodeenv": {
            "hashes": [
                "sha256:5304d424c529c997bc888453aeaa6362d242b6b4631e90f3d4bf1b290f1c84a9",
                "sha256:ab45090ae383b716c4ef89e690c41ff8c2b257b85b309f01f3654df3d084bd7c"
            ],
            "version": "==1.5.0"
        },
        "pbr": {
            "hashes": [
                "sha256:5fad80b613c402d5b7df7bd84812548b2a61e9977387a80a5fc5c396492b13c9",
                "sha256:b236cde0ac9a6aedd5e3c34517b423cd4fd97ef723849da6b0d2231142d89c00"
            ],
            "markers": "python_version >= '2.6'",
            "version": "==5.5.1"
        },
        "pep8-naming": {
            "hashes": [
                "sha256:a1dd47dd243adfe8a83616e27cf03164960b507530f155db94e10b36a6cd6724",
                "sha256:f43bfe3eea7e0d73e8b5d07d6407ab47f2476ccaeff6937c84275cd30b016738"
            ],
            "index": "pypi",
            "version": "==0.11.1"
        },
        "pre-commit": {
            "hashes": [
<<<<<<< HEAD
                "sha256:22e6aa3bd571debb01eb7d34483f11c01b65237be4eebbf30c3d4fb65762d315",
                "sha256:905ebc9b534b991baec87e934431f2d0606ba27f2b90f7f652985f5a5b8b6ae6"
            ],
            "index": "pypi",
            "version": "==2.8.2"
=======
                "sha256:94c82f1bf5899d56edb1d926732f4e75a7df29a0c8c092559c77420c9d62428b",
                "sha256:de55c5c72ce80d79106e48beb1b54104d16495ce7f95b0c7b13d4784193a00af"
            ],
            "index": "pypi",
            "version": "==2.11.1"
>>>>>>> 494c63a5
        },
        "pycodestyle": {
            "hashes": [
                "sha256:514f76d918fcc0b55c6680472f0a37970994e07bbb80725808c17089be302068",
                "sha256:c389c1d06bf7904078ca03399a4816f974a1d590090fecea0c63ec26ebaf1cef"
            ],
            "markers": "python_version >= '2.7' and python_version not in '3.0, 3.1, 3.2, 3.3'",
            "version": "==2.7.0"
        },
        "pydocstyle": {
            "hashes": [
                "sha256:164befb520d851dbcf0e029681b91f4f599c62c5cd8933fd54b1bfbd50e89e1f",
                "sha256:d4449cf16d7e6709f63192146706933c7a334af7c0f083904799ccb851c50f6d"
            ],
            "markers": "python_version >= '3.6'",
            "version": "==6.0.0"
        },
        "pyfakefs": {
            "hashes": [
                "sha256:082d863e0e2a74351f697da404e329a91e18e5055942e59d1b836e8459b2c94c",
                "sha256:1ac3b2845dabe69af56c20691b9347914581195ccdde352535fb7d4ff0055c19"
            ],
            "index": "pypi",
            "version": "==4.4.0"
        },
        "pyflakes": {
            "hashes": [
                "sha256:910208209dcea632721cb58363d0f72913d9e8cf64dc6f8ae2e02a3609aba40d",
                "sha256:e59fd8e750e588358f1b8885e5a4751203a0516e0ee6d34811089ac294c8806f"
            ],
            "markers": "python_version >= '2.7' and python_version not in '3.0, 3.1, 3.2, 3.3'",
            "version": "==2.3.0"
        },
        "pyyaml": {
            "hashes": [
                "sha256:08682f6b72c722394747bddaf0aa62277e02557c0fd1c42cb853016a38f8dedf",
                "sha256:0f5f5786c0e09baddcd8b4b45f20a7b5d61a7e7e99846e3c799b05c7c53fa696",
                "sha256:129def1b7c1bf22faffd67b8f3724645203b79d8f4cc81f674654d9902cb4393",
                "sha256:294db365efa064d00b8d1ef65d8ea2c3426ac366c0c4368d930bf1c5fb497f77",
                "sha256:3b2b1824fe7112845700f815ff6a489360226a5609b96ec2190a45e62a9fc922",
                "sha256:3bd0e463264cf257d1ffd2e40223b197271046d09dadf73a0fe82b9c1fc385a5",
                "sha256:4465124ef1b18d9ace298060f4eccc64b0850899ac4ac53294547536533800c8",
                "sha256:49d4cdd9065b9b6e206d0595fee27a96b5dd22618e7520c33204a4a3239d5b10",
                "sha256:4e0583d24c881e14342eaf4ec5fbc97f934b999a6828693a99157fde912540cc",
                "sha256:5accb17103e43963b80e6f837831f38d314a0495500067cb25afab2e8d7a4018",
                "sha256:607774cbba28732bfa802b54baa7484215f530991055bb562efbed5b2f20a45e",
                "sha256:6c78645d400265a062508ae399b60b8c167bf003db364ecb26dcab2bda048253",
                "sha256:72a01f726a9c7851ca9bfad6fd09ca4e090a023c00945ea05ba1638c09dc3347",
                "sha256:74c1485f7707cf707a7aef42ef6322b8f97921bd89be2ab6317fd782c2d53183",
                "sha256:895f61ef02e8fed38159bb70f7e100e00f471eae2bc838cd0f4ebb21e28f8541",
                "sha256:8c1be557ee92a20f184922c7b6424e8ab6691788e6d86137c5d93c1a6ec1b8fb",
                "sha256:bb4191dfc9306777bc594117aee052446b3fa88737cd13b7188d0e7aa8162185",
                "sha256:bfb51918d4ff3d77c1c856a9699f8492c612cde32fd3bcd344af9be34999bfdc",
                "sha256:c20cfa2d49991c8b4147af39859b167664f2ad4561704ee74c1de03318e898db",
                "sha256:cb333c16912324fd5f769fff6bc5de372e9e7a202247b48870bc251ed40239aa",
                "sha256:d2d9808ea7b4af864f35ea216be506ecec180628aced0704e34aca0b040ffe46",
                "sha256:d483ad4e639292c90170eb6f7783ad19490e7a8defb3e46f97dfe4bacae89122",
                "sha256:dd5de0646207f053eb0d6c74ae45ba98c3395a571a2891858e87df7c9b9bd51b",
                "sha256:e1d4970ea66be07ae37a3c2e48b5ec63f7ba6804bdddfdbd3cfd954d25a82e63",
                "sha256:e4fac90784481d221a8e4b1162afa7c47ed953be40d31ab4629ae917510051df",
                "sha256:fa5ae20527d8e831e8230cbffd9f8fe952815b2b7dae6ffec25318803a7528fc",
                "sha256:fd7f6999a8070df521b6384004ef42833b9bd62cfee11a09bda1079b4b704247",
                "sha256:fdc842473cd33f45ff6bce46aea678a54e3d21f1b61a7750ce3c498eedfe25d6",
                "sha256:fe69978f3f768926cfa37b867e3843918e012cf83f680806599ddce33c2c68b0"
            ],
            "index": "pypi",
            "version": "==5.4.1"
        },
        "six": {
            "hashes": [
                "sha256:30639c035cdb23534cd4aa2dd52c3bf48f06e5f4a941509c8bafd8ce11080259",
                "sha256:8b74bedcbbbaca38ff6d7491d76f2b06b3592611af620f8426e82dddb04a5ced"
            ],
            "markers": "python_version >= '2.7' and python_version not in '3.0, 3.1, 3.2, 3.3'",
            "version": "==1.15.0"
        },
        "smmap": {
            "hashes": [
                "sha256:7bfcf367828031dc893530a29cb35eb8c8f2d7c8f2d0989354d75d24c8573714",
                "sha256:84c2751ef3072d4f6b2785ec7ee40244c6f45eb934d9e543e2c51f1bd3d54c50"
            ],
            "markers": "python_version >= '2.7' and python_version not in '3.0, 3.1, 3.2, 3.3'",
            "version": "==3.0.5"
        },
        "snowballstemmer": {
            "hashes": [
                "sha256:b51b447bea85f9968c13b650126a888aabd4cb4463fca868ec596826325dedc2",
                "sha256:e997baa4f2e9139951b6f4c631bad912dfd3c792467e2f03d7239464af90e914"
            ],
            "version": "==2.1.0"
        },
        "stevedore": {
            "hashes": [
                "sha256:3a5bbd0652bf552748871eaa73a4a8dc2899786bc497a2aa1fcb4dcdb0debeee",
                "sha256:50d7b78fbaf0d04cd62411188fa7eedcb03eb7f4c4b37005615ceebe582aa82a"
            ],
            "markers": "python_version >= '3.6'",
            "version": "==3.3.0"
        },
        "toml": {
            "hashes": [
                "sha256:806143ae5bfb6a3c6e736a764057db0e6a0e05e338b5630894a5f779cabb4f9b",
                "sha256:b3bda1d108d5dd99f4a20d24d9c348e91c4db7ab1b749200bded2f839ccbe68f"
            ],
            "markers": "python_version >= '2.6' and python_version not in '3.0, 3.1, 3.2, 3.3'",
            "version": "==0.10.2"
        },
        "typed-ast": {
            "hashes": [
<<<<<<< HEAD
                "sha256:0666aa36131496aed8f7be0410ff974562ab7eeac11ef351def9ea6fa28f6355",
                "sha256:0c2c07682d61a629b68433afb159376e24e5b2fd4641d35424e462169c0a7919",
                "sha256:0d8110d78a5736e16e26213114a38ca35cb15b6515d535413b090bd50951556d",
                "sha256:249862707802d40f7f29f6e1aad8d84b5aa9e44552d2cc17384b209f091276aa",
                "sha256:24995c843eb0ad11a4527b026b4dde3da70e1f2d8806c99b7b4a7cf491612652",
                "sha256:269151951236b0f9a6f04015a9004084a5ab0d5f19b57de779f908621e7d8b75",
                "sha256:3742b32cf1c6ef124d57f95be609c473d7ec4c14d0090e5a5e05a15269fb4d0c",
                "sha256:4083861b0aa07990b619bd7ddc365eb7fa4b817e99cf5f8d9cf21a42780f6e01",
                "sha256:498b0f36cc7054c1fead3d7fc59d2150f4d5c6c56ba7fb150c013fbc683a8d2d",
                "sha256:4e3e5da80ccbebfff202a67bf900d081906c358ccc3d5e3c8aea42fdfdfd51c1",
                "sha256:6daac9731f172c2a22ade6ed0c00197ee7cc1221aa84cfdf9c31defeb059a907",
                "sha256:715ff2f2df46121071622063fc7543d9b1fd19ebfc4f5c8895af64a77a8c852c",
                "sha256:73d785a950fc82dd2a25897d525d003f6378d1cb23ab305578394694202a58c3",
                "sha256:7e4c9d7658aaa1fc80018593abdf8598bf91325af6af5cce4ce7c73bc45ea53d",
                "sha256:8c8aaad94455178e3187ab22c8b01a3837f8ee50e09cf31f1ba129eb293ec30b",
                "sha256:8ce678dbaf790dbdb3eba24056d5364fb45944f33553dd5869b7580cdbb83614",
                "sha256:92c325624e304ebf0e025d1224b77dd4e6393f18aab8d829b5b7e04afe9b7a2c",
                "sha256:aaee9905aee35ba5905cfb3c62f3e83b3bec7b39413f0a7f19be4e547ea01ebb",
                "sha256:b52ccf7cfe4ce2a1064b18594381bccf4179c2ecf7f513134ec2f993dd4ab395",
                "sha256:bcd3b13b56ea479b3650b82cabd6b5343a625b0ced5429e4ccad28a8973f301b",
                "sha256:c9e348e02e4d2b4a8b2eedb48210430658df6951fa484e59de33ff773fbd4b41",
                "sha256:d205b1b46085271b4e15f670058ce182bd1199e56b317bf2ec004b6a44f911f6",
                "sha256:d43943ef777f9a1c42bf4e552ba23ac77a6351de620aa9acf64ad54933ad4d34",
                "sha256:d5d33e9e7af3b34a40dc05f498939f0ebf187f07c385fd58d591c533ad8562fe",
                "sha256:d648b8e3bf2fe648745c8ffcee3db3ff903d0817a01a12dd6a6ea7a8f4889072",
                "sha256:f208eb7aff048f6bea9586e61af041ddf7f9ade7caed625742af423f6bae3298",
                "sha256:fac11badff8313e23717f3dada86a15389d0708275bddf766cca67a84ead3e91",
                "sha256:fc0fea399acb12edbf8a628ba8d2312f583bdbdb3335635db062fa98cf71fca4",
                "sha256:fcf135e17cc74dbfbc05894ebca928ffeb23d9790b3167a674921db19082401f",
                "sha256:fe460b922ec15dd205595c9b5b99e2f056fd98ae8f9f56b888e7a17dc2b757e7"
=======
                "sha256:07d49388d5bf7e863f7fa2f124b1b1d89d8aa0e2f7812faff0a5658c01c59aa1",
                "sha256:14bf1522cdee369e8f5581238edac09150c765ec1cb33615855889cf33dcb92d",
                "sha256:240296b27397e4e37874abb1df2a608a92df85cf3e2a04d0d4d61055c8305ba6",
                "sha256:36d829b31ab67d6fcb30e185ec996e1f72b892255a745d3a82138c97d21ed1cd",
                "sha256:37f48d46d733d57cc70fd5f30572d11ab8ed92da6e6b28e024e4a3edfb456e37",
                "sha256:4c790331247081ea7c632a76d5b2a265e6d325ecd3179d06e9cf8d46d90dd151",
                "sha256:5dcfc2e264bd8a1db8b11a892bd1647154ce03eeba94b461effe68790d8b8e07",
                "sha256:7147e2a76c75f0f64c4319886e7639e490fee87c9d25cb1d4faef1d8cf83a440",
                "sha256:7703620125e4fb79b64aa52427ec192822e9f45d37d4b6625ab37ef403e1df70",
                "sha256:8368f83e93c7156ccd40e49a783a6a6850ca25b556c0fa0240ed0f659d2fe496",
                "sha256:84aa6223d71012c68d577c83f4e7db50d11d6b1399a9c779046d75e24bed74ea",
                "sha256:85f95aa97a35bdb2f2f7d10ec5bbdac0aeb9dafdaf88e17492da0504de2e6400",
                "sha256:8db0e856712f79c45956da0c9a40ca4246abc3485ae0d7ecc86a20f5e4c09abc",
                "sha256:9044ef2df88d7f33692ae3f18d3be63dec69c4fb1b5a4a9ac950f9b4ba571606",
                "sha256:963c80b583b0661918718b095e02303d8078950b26cc00b5e5ea9ababe0de1fc",
                "sha256:987f15737aba2ab5f3928c617ccf1ce412e2e321c77ab16ca5a293e7bbffd581",
                "sha256:9ec45db0c766f196ae629e509f059ff05fc3148f9ffd28f3cfe75d4afb485412",
                "sha256:9fc0b3cb5d1720e7141d103cf4819aea239f7d136acf9ee4a69b047b7986175a",
                "sha256:a2c927c49f2029291fbabd673d51a2180038f8cd5a5b2f290f78c4516be48be2",
                "sha256:a38878a223bdd37c9709d07cd357bb79f4c760b29210e14ad0fb395294583787",
                "sha256:b4fcdcfa302538f70929eb7b392f536a237cbe2ed9cba88e3bf5027b39f5f77f",
                "sha256:c0c74e5579af4b977c8b932f40a5464764b2f86681327410aa028a22d2f54937",
                "sha256:c1c876fd795b36126f773db9cbb393f19808edd2637e00fd6caba0e25f2c7b64",
                "sha256:c9aadc4924d4b5799112837b226160428524a9a45f830e0d0f184b19e4090487",
                "sha256:cc7b98bf58167b7f2db91a4327da24fb93368838eb84a44c472283778fc2446b",
                "sha256:cf54cfa843f297991b7388c281cb3855d911137223c6b6d2dd82a47ae5125a41",
                "sha256:d003156bb6a59cda9050e983441b7fa2487f7800d76bdc065566b7d728b4581a",
                "sha256:d175297e9533d8d37437abc14e8a83cbc68af93cc9c1c59c2c292ec59a0697a3",
                "sha256:d746a437cdbca200622385305aedd9aef68e8a645e385cc483bdc5e488f07166",
                "sha256:e683e409e5c45d5c9082dc1daf13f6374300806240719f95dc783d1fc942af10"
            ],
            "markers": "python_version < '3.8'",
            "version": "==1.4.2"
        },
        "typing-extensions": {
            "hashes": [
                "sha256:7cb407020f00f7bfc3cb3e7881628838e69d8f3fcab2f64742a5e76b2f841918",
                "sha256:99d4073b617d30288f569d3f13d2bd7548c3a7e4c8de87db09a9d29bb3a4a60c",
                "sha256:dafc7639cde7f1b6e1acc0f457842a83e722ccca8eef5270af2d74792619a89f"
>>>>>>> 494c63a5
            ],
            "markers": "python_version < '3.8'",
            "version": "==3.7.4.3"
        },
        "unittest-xml-reporting": {
            "hashes": [
                "sha256:7bf515ea8cb244255a25100cd29db611a73f8d3d0aaf672ed3266307e14cc1ca",
                "sha256:984cebba69e889401bfe3adb9088ca376b3a1f923f0590d005126c1bffd1a695"
            ],
            "index": "pypi",
            "version": "==3.0.4"
        },
        "virtualenv": {
            "hashes": [
<<<<<<< HEAD
                "sha256:b0011228208944ce71052987437d3843e05690b2f23d1c7da4263fde104c97a2",
                "sha256:b8d6110f493af256a40d65e29846c69340a947669eec8ce784fcf3dd3af28380"
            ],
            "markers": "python_version >= '2.7' and python_version not in '3.0, 3.1, 3.2, 3.3'",
            "version": "==20.1.0"
        },
        "zipp": {
            "hashes": [
                "sha256:102c24ef8f171fd729d46599845e95c7ab894a4cf45f5de11a44cc7444fb1108",
                "sha256:ed5eee1974372595f9e416cc7bbeeb12335201d8081ca8a0743c954d4446e5cb"
            ],
            "markers": "python_version >= '3.6'",
            "version": "==3.4.0"
=======
                "sha256:49ec4eb4c224c6f7dd81bb6d0a28a09ecae5894f4e593c89b0db0885f565a107",
                "sha256:83f95875d382c7abafe06bd2a4cdd1b363e1bb77e02f155ebe8ac082a916b37c"
            ],
            "markers": "python_version >= '2.7' and python_version not in '3.0, 3.1, 3.2, 3.3'",
            "version": "==20.4.3"
        },
        "zipp": {
            "hashes": [
                "sha256:3607921face881ba3e026887d8150cca609d517579abe052ac81fc5aeffdbd76",
                "sha256:51cb66cc54621609dd593d1787f286ee42a5c0adbb4b29abea5a63edc3e03098"
            ],
            "markers": "python_version >= '3.6'",
            "version": "==3.4.1"
>>>>>>> 494c63a5
        }
    }
}<|MERGE_RESOLUTION|>--- conflicted
+++ resolved
@@ -1,11 +1,7 @@
 {
     "_meta": {
         "hash": {
-<<<<<<< HEAD
-            "sha256": "bab754fef6dcbe3cebcf486de2811830476ef1123a34bbeedeeb6e3b488c5f1f"
-=======
             "sha256": "dc85f4f1b6ef58c2832d79542d6e88729cd2464bdf9324fef4d0757561f07ca7"
->>>>>>> 494c63a5
         },
         "pipfile-spec": 6,
         "requires": {
@@ -30,17 +26,10 @@
         },
         "certifi": {
             "hashes": [
-<<<<<<< HEAD
-                "sha256:1f422849db327d534e3d0c5f02a263458c3955ec0aae4ff09b95f195c59f4edd",
-                "sha256:f05def092c44fbf25834a51509ef6e631dc19765ab8a57b4e7ab85531f0a9cf4"
-            ],
-            "version": "==2020.11.8"
-=======
                 "sha256:1a4995114262bffbc2413b159f2a1a480c969de6e6eb13ee966d470af86af59c",
                 "sha256:719a74fb9e33b9bd44cc7f3a8d94bc35e4049deebe19ba7d8e108280cfd59830"
             ],
             "version": "==2020.12.5"
->>>>>>> 494c63a5
         },
         "chardet": {
             "hashes": [
@@ -52,19 +41,11 @@
         },
         "django": {
             "hashes": [
-<<<<<<< HEAD
-                "sha256:8c334df4160f7c89f6a8a359dd4e95c688ec5ac0db5db75fcc6fec8f590dc8cf",
-                "sha256:96436d3d2f744d26e193bfb5a1cff3e01b349f835bb0ea16f71743accf9c6fa9"
-            ],
-            "index": "pypi",
-            "version": "==3.0.11"
-=======
                 "sha256:2afe4900667bcceac792fa34b4fb25448c4fd950d8b32c5508b3442c4b10442a",
                 "sha256:6f13c3e8109236129c49d65a42fbf30c928e66b05ca6862246061b9343ecbaf2"
             ],
             "index": "pypi",
             "version": "==3.0.13"
->>>>>>> 494c63a5
         },
         "django-environ": {
             "hashes": [
@@ -123,19 +104,11 @@
         },
         "gitpython": {
             "hashes": [
-<<<<<<< HEAD
-                "sha256:6eea89b655917b500437e9668e4a12eabdcf00229a0df1762aabd692ef9b746b",
-                "sha256:befa4d101f91bad1b632df4308ec64555db684c360bd7d2130b4807d49ce86b8"
-            ],
-            "index": "pypi",
-            "version": "==3.1.11"
-=======
                 "sha256:3283ae2fba31c913d857e12e5ba5f9a7772bbc064ae2bb09efafa71b0dd4939b",
                 "sha256:be27633e7509e58391f10207cd32b2a6cf5b908f92d9cd30da2e514e1137af61"
             ],
             "index": "pypi",
             "version": "==3.1.14"
->>>>>>> 494c63a5
         },
         "idna": {
             "hashes": [
@@ -185,11 +158,6 @@
                 "sha256:ba381aec3a5dc29634f20692349d73f2d21f17653bda1decf0b52b11d694541f",
                 "sha256:e82aba2188b9ba309fd8e271702bd0d0fc9148ae3150532bbb474f4590039ffb",
                 "sha256:0e4dc3d5996760104746e6cfcdb519d9d2cd27c738296525d5867ea695774e67",
-<<<<<<< HEAD
-                "sha256:e74a55f6bad0e7d3968399deb50f61f4db1926acf4a6d83beaaa7df986f48b1c",
-                "sha256:b8a3715b3c4e604bcc94c90a825cd7f5635417453b253499664f784fc4da0152",
-                "sha256:833709a5c66ca52f1d21d41865a637223b368c0ee76ea54ca5bad6f2526c7679",
-=======
                 "sha256:11b9c0ebce097180129e422379b824ae21c8f2a6596b159c7659e2e5a00e1aa0",
                 "sha256:15978a1fbd225583dd8cdaf37e67ccc278b5abecb4caf6b2d6b8e2b948e953f6",
                 "sha256:1fabed9ea2acc4efe4671b92c669a213db744d2af8a9fc5d69a8e9bc14b7a9db",
@@ -205,7 +173,6 @@
                 "sha256:950bc22bb56ee6ff142a2cb9ee980b571dd0912b0334aa3fe0fe3788d860bea2",
                 "sha256:a0c50db33c32594305b0ef9abc0cb7db13de7621d2cadf8392a1d9b3c437ef77",
                 "sha256:a0eb43a07386c3f1f1ebb4dc7aafb13f67188eab896e7397aa1ee95a9c884eb2",
->>>>>>> 494c63a5
                 "sha256:aaa4213c862f0ef00022751161df35804127b78adf4a2755b9f991a507e425fd",
                 "sha256:7d92a09b788cbb1aec325af5fcba9fed7203897bbd9269d5691bb1e3bce29550",
                 "sha256:15978a1fbd225583dd8cdaf37e67ccc278b5abecb4caf6b2d6b8e2b948e953f6",
@@ -248,17 +215,10 @@
         },
         "pytz": {
             "hashes": [
-<<<<<<< HEAD
-                "sha256:3e6b7dd2d1e0a59084bcee14a17af60c5c562cdc16d828e8eba2e683d3a7e268",
-                "sha256:5c55e189b682d420be27c6995ba6edce0c0a77dd67bfbe2ae6607134d5851ffd"
-            ],
-            "version": "==2020.4"
-=======
                 "sha256:83a4a90894bf38e243cf052c8b58f381bfe9a7a483f6a9cab140bc7f702ac4da",
                 "sha256:eb10ce3e7736052ed3623d49975ce333bcd712c7bb19a58b9e2089d4057d0798"
             ],
             "version": "==2021.1"
->>>>>>> 494c63a5
         },
         "pyuwsgi": {
             "hashes": [
@@ -326,19 +286,11 @@
         },
         "sentry-sdk": {
             "hashes": [
-<<<<<<< HEAD
-                "sha256:17b725df2258354ccb39618ae4ead29651aa92c01a92acf72f98efe06ee2e45a",
-                "sha256:9040539485226708b5cad0401d76628fba4eed9154bf301c50579767afe344fd"
-            ],
-            "index": "pypi",
-            "version": "==0.19.2"
-=======
                 "sha256:4ae8d1ced6c67f1c8ea51d82a16721c166c489b76876c9f2c202b8a50334b237",
                 "sha256:e75c8c58932bda8cd293ea8e4b242527129e1caaec91433d21b8b2f20fee030b"
             ],
             "index": "pypi",
             "version": "==0.20.3"
->>>>>>> 494c63a5
         },
         "six": {
             "hashes": [
@@ -363,16 +315,6 @@
             ],
             "markers": "python_version >= '3.5'",
             "version": "==0.4.1"
-<<<<<<< HEAD
-        },
-        "urllib3": {
-            "hashes": [
-                "sha256:8d7eaa5a82a1cac232164990f04874c594c9453ec55eef02eab885aa02fc17a2",
-                "sha256:f5321fbe4bf3fefa0efd0bfe7fb14e90909eb62a48ccda331726b4319897dd5e"
-            ],
-            "markers": "python_version >= '2.7' and python_version not in '3.0, 3.1, 3.2, 3.3, 3.4' and python_version < '4'",
-            "version": "==1.25.11"
-=======
         },
         "typing-extensions": {
             "hashes": [
@@ -390,7 +332,6 @@
             ],
             "markers": "python_version >= '2.7' and python_version not in '3.0, 3.1, 3.2, 3.3, 3.4' and python_version < '4'",
             "version": "==1.26.4"
->>>>>>> 494c63a5
         },
         "whitenoise": {
             "hashes": [
@@ -599,21 +540,6 @@
         },
         "gitpython": {
             "hashes": [
-<<<<<<< HEAD
-                "sha256:6eea89b655917b500437e9668e4a12eabdcf00229a0df1762aabd692ef9b746b",
-                "sha256:befa4d101f91bad1b632df4308ec64555db684c360bd7d2130b4807d49ce86b8"
-            ],
-            "index": "pypi",
-            "version": "==3.1.11"
-        },
-        "identify": {
-            "hashes": [
-                "sha256:5dd84ac64a9a115b8e0b27d1756b244b882ad264c3c423f42af8235a6e71ca12",
-                "sha256:c9504ba6a043ee2db0a9d69e43246bc138034895f6338d5aed1b41e4a73b1513"
-            ],
-            "markers": "python_version >= '2.7' and python_version not in '3.0, 3.1, 3.2, 3.3'",
-            "version": "==1.5.9"
-=======
                 "sha256:3283ae2fba31c913d857e12e5ba5f9a7772bbc064ae2bb09efafa71b0dd4939b",
                 "sha256:be27633e7509e58391f10207cd32b2a6cf5b908f92d9cd30da2e514e1137af61"
             ],
@@ -627,7 +553,6 @@
             ],
             "markers": "python_full_version >= '3.6.1'",
             "version": "==2.2.0"
->>>>>>> 494c63a5
         },
         "importlib-metadata": {
             "hashes": [
@@ -670,19 +595,11 @@
         },
         "pre-commit": {
             "hashes": [
-<<<<<<< HEAD
-                "sha256:22e6aa3bd571debb01eb7d34483f11c01b65237be4eebbf30c3d4fb65762d315",
-                "sha256:905ebc9b534b991baec87e934431f2d0606ba27f2b90f7f652985f5a5b8b6ae6"
-            ],
-            "index": "pypi",
-            "version": "==2.8.2"
-=======
                 "sha256:94c82f1bf5899d56edb1d926732f4e75a7df29a0c8c092559c77420c9d62428b",
                 "sha256:de55c5c72ce80d79106e48beb1b54104d16495ce7f95b0c7b13d4784193a00af"
             ],
             "index": "pypi",
             "version": "==2.11.1"
->>>>>>> 494c63a5
         },
         "pycodestyle": {
             "hashes": [
@@ -792,38 +709,6 @@
         },
         "typed-ast": {
             "hashes": [
-<<<<<<< HEAD
-                "sha256:0666aa36131496aed8f7be0410ff974562ab7eeac11ef351def9ea6fa28f6355",
-                "sha256:0c2c07682d61a629b68433afb159376e24e5b2fd4641d35424e462169c0a7919",
-                "sha256:0d8110d78a5736e16e26213114a38ca35cb15b6515d535413b090bd50951556d",
-                "sha256:249862707802d40f7f29f6e1aad8d84b5aa9e44552d2cc17384b209f091276aa",
-                "sha256:24995c843eb0ad11a4527b026b4dde3da70e1f2d8806c99b7b4a7cf491612652",
-                "sha256:269151951236b0f9a6f04015a9004084a5ab0d5f19b57de779f908621e7d8b75",
-                "sha256:3742b32cf1c6ef124d57f95be609c473d7ec4c14d0090e5a5e05a15269fb4d0c",
-                "sha256:4083861b0aa07990b619bd7ddc365eb7fa4b817e99cf5f8d9cf21a42780f6e01",
-                "sha256:498b0f36cc7054c1fead3d7fc59d2150f4d5c6c56ba7fb150c013fbc683a8d2d",
-                "sha256:4e3e5da80ccbebfff202a67bf900d081906c358ccc3d5e3c8aea42fdfdfd51c1",
-                "sha256:6daac9731f172c2a22ade6ed0c00197ee7cc1221aa84cfdf9c31defeb059a907",
-                "sha256:715ff2f2df46121071622063fc7543d9b1fd19ebfc4f5c8895af64a77a8c852c",
-                "sha256:73d785a950fc82dd2a25897d525d003f6378d1cb23ab305578394694202a58c3",
-                "sha256:7e4c9d7658aaa1fc80018593abdf8598bf91325af6af5cce4ce7c73bc45ea53d",
-                "sha256:8c8aaad94455178e3187ab22c8b01a3837f8ee50e09cf31f1ba129eb293ec30b",
-                "sha256:8ce678dbaf790dbdb3eba24056d5364fb45944f33553dd5869b7580cdbb83614",
-                "sha256:92c325624e304ebf0e025d1224b77dd4e6393f18aab8d829b5b7e04afe9b7a2c",
-                "sha256:aaee9905aee35ba5905cfb3c62f3e83b3bec7b39413f0a7f19be4e547ea01ebb",
-                "sha256:b52ccf7cfe4ce2a1064b18594381bccf4179c2ecf7f513134ec2f993dd4ab395",
-                "sha256:bcd3b13b56ea479b3650b82cabd6b5343a625b0ced5429e4ccad28a8973f301b",
-                "sha256:c9e348e02e4d2b4a8b2eedb48210430658df6951fa484e59de33ff773fbd4b41",
-                "sha256:d205b1b46085271b4e15f670058ce182bd1199e56b317bf2ec004b6a44f911f6",
-                "sha256:d43943ef777f9a1c42bf4e552ba23ac77a6351de620aa9acf64ad54933ad4d34",
-                "sha256:d5d33e9e7af3b34a40dc05f498939f0ebf187f07c385fd58d591c533ad8562fe",
-                "sha256:d648b8e3bf2fe648745c8ffcee3db3ff903d0817a01a12dd6a6ea7a8f4889072",
-                "sha256:f208eb7aff048f6bea9586e61af041ddf7f9ade7caed625742af423f6bae3298",
-                "sha256:fac11badff8313e23717f3dada86a15389d0708275bddf766cca67a84ead3e91",
-                "sha256:fc0fea399acb12edbf8a628ba8d2312f583bdbdb3335635db062fa98cf71fca4",
-                "sha256:fcf135e17cc74dbfbc05894ebca928ffeb23d9790b3167a674921db19082401f",
-                "sha256:fe460b922ec15dd205595c9b5b99e2f056fd98ae8f9f56b888e7a17dc2b757e7"
-=======
                 "sha256:07d49388d5bf7e863f7fa2f124b1b1d89d8aa0e2f7812faff0a5658c01c59aa1",
                 "sha256:14bf1522cdee369e8f5581238edac09150c765ec1cb33615855889cf33dcb92d",
                 "sha256:240296b27397e4e37874abb1df2a608a92df85cf3e2a04d0d4d61055c8305ba6",
@@ -863,7 +748,6 @@
                 "sha256:7cb407020f00f7bfc3cb3e7881628838e69d8f3fcab2f64742a5e76b2f841918",
                 "sha256:99d4073b617d30288f569d3f13d2bd7548c3a7e4c8de87db09a9d29bb3a4a60c",
                 "sha256:dafc7639cde7f1b6e1acc0f457842a83e722ccca8eef5270af2d74792619a89f"
->>>>>>> 494c63a5
             ],
             "markers": "python_version < '3.8'",
             "version": "==3.7.4.3"
@@ -878,21 +762,6 @@
         },
         "virtualenv": {
             "hashes": [
-<<<<<<< HEAD
-                "sha256:b0011228208944ce71052987437d3843e05690b2f23d1c7da4263fde104c97a2",
-                "sha256:b8d6110f493af256a40d65e29846c69340a947669eec8ce784fcf3dd3af28380"
-            ],
-            "markers": "python_version >= '2.7' and python_version not in '3.0, 3.1, 3.2, 3.3'",
-            "version": "==20.1.0"
-        },
-        "zipp": {
-            "hashes": [
-                "sha256:102c24ef8f171fd729d46599845e95c7ab894a4cf45f5de11a44cc7444fb1108",
-                "sha256:ed5eee1974372595f9e416cc7bbeeb12335201d8081ca8a0743c954d4446e5cb"
-            ],
-            "markers": "python_version >= '3.6'",
-            "version": "==3.4.0"
-=======
                 "sha256:49ec4eb4c224c6f7dd81bb6d0a28a09ecae5894f4e593c89b0db0885f565a107",
                 "sha256:83f95875d382c7abafe06bd2a4cdd1b363e1bb77e02f155ebe8ac082a916b37c"
             ],
@@ -906,7 +775,6 @@
             ],
             "markers": "python_version >= '3.6'",
             "version": "==3.4.1"
->>>>>>> 494c63a5
         }
     }
 }