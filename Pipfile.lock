{
    "_meta": {
        "hash": {
<<<<<<< HEAD
            "sha256": "9f344f6ff220239656ea524c6b1b6e0db6dfcdbfec50433f7cab3af1eaf4f65f"
=======
            "sha256": "ad586b840e82b4ae87eed1af70adde0b2c8b7f862a832c4cfa87748b97add3bd"
>>>>>>> 01a0e825
        },
        "pipfile-spec": 6,
        "requires": {
            "python_version": "3.7"
        },
        "sources": [
            {
                "name": "pypi",
                "url": "https://pypi.org/simple",
                "verify_ssl": true
            }
        ]
    },
    "default": {
        "asgiref": {
            "hashes": [
                "sha256:7e51911ee147dd685c3c8b805c0ad0cb58d360987b56953878f8c06d2d1c6f1a",
                "sha256:9fc6fb5d39b8af147ba40765234fa822b39818b12cc80b35ad9b0cef3a476aed"
            ],
            "markers": "python_version >= '3.5'",
            "version": "==3.2.10"
        },
        "bleach": {
            "hashes": [
                "sha256:2bce3d8fab545a6528c8fa5d9f9ae8ebc85a56da365c7f85180bfe96a35ef22f",
                "sha256:3c4c520fdb9db59ef139915a5db79f8b51bc2a7257ea0389f30c846883430a4b"
            ],
            "markers": "python_version >= '2.7' and python_version not in '3.0, 3.1, 3.2, 3.3, 3.4'",
            "version": "==3.1.5"
        },
        "certifi": {
            "hashes": [
                "sha256:5930595817496dd21bb8dc35dad090f1c2cd0adfaf21204bf6732ca5d8ee34d3",
                "sha256:8fc0819f1f30ba15bdb34cceffb9ef04d99f420f68eb75d901e9560b8749fc41"
            ],
            "version": "==2020.6.20"
        },
        "chardet": {
            "hashes": [
                "sha256:84ab92ed1c4d4f16916e05906b6b75a6c0fb5db821cc65e70cbd64a3e2a5eaae",
                "sha256:fc323ffcaeaed0e0a02bf4d117757b98aed530d9ed4531e3e15460124c106691"
            ],
            "version": "==3.0.4"
        },
        "defusedxml": {
            "hashes": [
                "sha256:6687150770438374ab581bb7a1b327a847dd9c5749e396102de3fad4e8a3ef93",
                "sha256:f684034d135af4c6cbb949b8a4d2ed61634515257a67299e5f940fbaa34377f5"
            ],
            "markers": "python_version >= '2.7' and python_version not in '3.0, 3.1, 3.2, 3.3, 3.4'",
            "version": "==0.6.0"
        },
        "django": {
            "hashes": [
                "sha256:96fbe04e8ba0df289171e7f6970e0ff8b472bf4f909ed9e0e5beccbac7e1dbbe",
                "sha256:c22b4cd8e388f8219dc121f091e53a8701f9f5bca9aa132b5254263cab516215"
            ],
            "index": "pypi",
            "version": "==3.0.9"
        },
        "django-allauth": {
            "hashes": [
                "sha256:f17209410b7f87da0a84639fd79d3771b596a6d3fc1a8e48ce50dabc7f441d30"
            ],
            "index": "pypi",
            "version": "==0.42.0"
        },
        "django-classy-tags": {
            "hashes": [
                "sha256:25eb4f95afee396148683bfb4811b83b3f5729218d73ad0a3399271a6f9fcc49",
                "sha256:d59d98bdf96a764dcf7a2929a86439d023b283a9152492811c7e44fc47555bc9"
            ],
            "version": "==2.0.0"
        },
        "django-environ": {
            "hashes": [
                "sha256:6c9d87660142608f63ec7d5ce5564c49b603ea8ff25da595fd6098f6dc82afde",
                "sha256:c57b3c11ec1f319d9474e3e5a79134f40174b17c7cc024bbb2fad84646b120c4"
            ],
            "index": "pypi",
            "version": "==0.4.5"
        },
        "django-filter": {
            "hashes": [
                "sha256:3dafb7d2810790498895c22a1f31b2375795910680ac9c1432821cbedb1e176d",
                "sha256:a3014de317bef0cd43075a0f08dfa1d319a7ccc5733c3901fb860da70b0dda68"
            ],
            "index": "pypi",
            "version": "==2.1.0"
        },
        "django-hosts": {
            "hashes": [
                "sha256:136ac225f34e7f2c007294441a38663ec2bba9637d870ad001def81bca87e390",
                "sha256:59a870d453f113c889a7888bae5408888870350e83e362740f382dad569c2281"
            ],
            "index": "pypi",
            "version": "==4.0"
        },
        "django-js-asset": {
            "hashes": [
                "sha256:8ec12017f26eec524cab436c64ae73033368a372970af4cf42d9354fcb166bdd",
                "sha256:c163ae80d2e0b22d8fb598047cd0dcef31f81830e127cfecae278ad574167260"
            ],
            "version": "==1.2.2"
        },
        "django-mptt": {
            "hashes": [
                "sha256:90eb236eb4f1a92124bd7c37852bbe09c0d21158477cc237556d59842a91c509",
                "sha256:dfdb3af75ad27cdd4458b0544ec8574174f2b90f99bc2cafab6a15b4bc1895a8"
            ],
            "markers": "python_version >= '3.5'",
            "version": "==0.11.0"
        },
        "django-nyt": {
            "hashes": [
                "sha256:a696a52a0b729465c062b4808d2ad8c43b439561b2f9654328040c646abb3732",
                "sha256:b16bffcfcb468f7b5c70f61de79294a88b7df63859675721d3417507e3440d15"
            ],
            "version": "==1.1.5"
        },
        "django-sekizai": {
            "hashes": [
                "sha256:5c5e16845d37ce822fc655ce79ec02715191b3d03330b550997bcb842cf24fdf",
                "sha256:e829f09b0d6bf01ee5cde05de1fb3faf2fbc5df66dc4dc280fbaac224ca4336f"
            ],
            "version": "==2.0.0"
        },
        "django-simple-bulma": {
            "hashes": [
                "sha256:79928fa983151947c635acf65fa5177ca775db98c8d53ddf1c785fe48c727466",
                "sha256:e5cff3fc5f0d45558362ab8d0e11f92887c4fc85616f77daa6174940f94b12c7"
            ],
            "index": "pypi",
            "version": "==1.3.2"
        },
        "djangorestframework": {
            "hashes": [
                "sha256:6dd02d5a4bd2516fb93f80360673bf540c3b6641fec8766b1da2870a5aa00b32",
                "sha256:8b1ac62c581dbc5799b03e535854b92fc4053ecfe74bad3f9c05782063d4196b"
            ],
            "index": "pypi",
            "version": "==3.11.1"
<<<<<<< HEAD
=======
        },
        "djangorestframework-bulk": {
            "hashes": [
                "sha256:39230d8379acebd86d313df6c9150cafecb636eae1d097c30a26389ab9fee5b1"
            ],
            "index": "pypi",
            "version": "==0.2.1"
>>>>>>> 01a0e825
        },
        "gitdb": {
            "hashes": [
                "sha256:91f36bfb1ab7949b3b40e23736db18231bf7593edada2ba5c3a174a7b23657ac",
                "sha256:c9e1f2d0db7ddb9a704c2a0217be31214e91a4fe1dea1efad19ae42ba0c285c9"
            ],
            "markers": "python_version >= '3.4'",
            "version": "==4.0.5"
        },
        "gitpython": {
            "hashes": [
                "sha256:2db287d71a284e22e5c2846042d0602465c7434d910406990d5b74df4afb0858",
                "sha256:fa3b92da728a457dd75d62bb5f3eb2816d99a7fe6c67398e260637a40e3fafb5"
            ],
            "index": "pypi",
            "version": "==3.1.7"
        },
        "idna": {
            "hashes": [
                "sha256:b307872f855b18632ce0c21c5e45be78c0ea7ae4c15c828c20788b26921eb3f6",
                "sha256:b97d804b1e9b523befed77c48dacec60e6dcb0b5391d57af6a65a312a90648c0"
            ],
            "markers": "python_version >= '2.7' and python_version not in '3.0, 3.1, 3.2, 3.3'",
            "version": "==2.10"
        },
        "importlib-metadata": {
            "hashes": [
                "sha256:90bb658cdbbf6d1735b6341ce708fc7024a3e14e99ffdc5783edea9f9b077f83",
                "sha256:dc15b2969b4ce36305c51eebe62d418ac7791e9a157911d58bfb1f9ccd8e2070"
            ],
            "markers": "python_version < '3.8'",
            "version": "==1.7.0"
        },
        "libsass": {
            "hashes": [
                "sha256:1521d2a8d4b397c6ec90640a1f6b5529077035efc48ef1c2e53095544e713d1b",
                "sha256:1b2d415bbf6fa7da33ef46e549db1418498267b459978eff8357e5e823962d35",
                "sha256:25ebc2085f5eee574761ccc8d9cd29a9b436fc970546d5ef08c6fa41eb57dff1",
                "sha256:2ae806427b28bc1bb7cb0258666d854fcf92ba52a04656b0b17ba5e190fb48a9",
                "sha256:4a246e4b88fd279abef8b669206228c92534d96ddcd0770d7012088c408dff23",
                "sha256:553e5096414a8d4fb48d0a48f5a038d3411abe254d79deac5e008516c019e63a",
                "sha256:697f0f9fa8a1367ca9ec6869437cb235b1c537fc8519983d1d890178614a8903",
                "sha256:a8fd4af9f853e8bf42b1425c5e48dd90b504fa2e70d7dac5ac80b8c0a5a5fe85",
                "sha256:c9411fec76f480ffbacc97d8188322e02a5abca6fc78e70b86a2a2b421eae8a2",
                "sha256:daa98a51086d92aa7e9c8871cf1a8258124b90e2abf4697852a3dca619838618",
                "sha256:e0e60836eccbf2d9e24ec978a805cd6642fa92515fbd95e3493fee276af76f8a",
                "sha256:e64ae2587f1a683e831409aad03ba547c245ef997e1329fffadf7a866d2510b8",
                "sha256:f6852828e9e104d2ce0358b73c550d26dd86cc3a69439438c3b618811b9584f5"
            ],
            "version": "==0.20.1"
        },
        "markdown": {
            "hashes": [
                "sha256:1fafe3f1ecabfb514a5285fca634a53c1b32a81cb0feb154264d55bf2ff22c17",
                "sha256:c467cd6233885534bf0fe96e62e3cf46cfc1605112356c4f9981512b8174de59"
            ],
            "markers": "python_version >= '3.5'",
            "version": "==3.2.2"
        },
        "oauthlib": {
            "hashes": [
                "sha256:bee41cc35fcca6e988463cacc3bcb8a96224f470ca547e697b604cc697b2f889",
                "sha256:df884cd6cbe20e32633f1db1072e9356f53638e4361bef4e8b03c9127c9328ea"
            ],
            "markers": "python_version >= '2.7' and python_version not in '3.0, 3.1, 3.2, 3.3'",
            "version": "==3.1.0"
        },
        "packaging": {
            "hashes": [
                "sha256:4357f74f47b9c12db93624a82154e9b120fa8293699949152b22065d556079f8",
                "sha256:998416ba6962ae7fbd6596850b80e17859a5753ba17c32284f67bfff33784181"
            ],
            "markers": "python_version >= '2.7' and python_version not in '3.0, 3.1, 3.2, 3.3'",
            "version": "==20.4"
        },
        "pillow": {
            "hashes": [
                "sha256:c92302a33138409e8f1ad16731568c55c9053eee71bb05b6b744067e1b62380f",
                "sha256:25930fadde8019f374400f7986e8404c8b781ce519da27792cbe46eabec00c4d",
                "sha256:1ca594126d3c4def54babee699c055a913efb01e106c309fa6b04405d474d5ae",
                "sha256:52125833b070791fcb5710fabc640fc1df07d087fc0c0f02d3661f76c23c5b8b",
                "sha256:6d7741e65835716ceea0fd13a7d0192961212fd59e741a46bbed7a473c634ed6",
                "sha256:9c87ef410a58dd54b92424ffd7e28fd2ec65d2f7fc02b76f5e9b2067e355ebf6",
                "sha256:94cf49723928eb6070a892cb39d6c156f7b5a2db4e8971cb958f7b6b104fb4c4",
<<<<<<< HEAD
                "sha256:97f9e7953a77d5a70f49b9a48da7776dc51e9b738151b22dacf101641594a626",
                "sha256:9ad7f865eebde135d526bb3163d0b23ffff365cf87e767c649550964ad72785d",
                "sha256:9c87ef410a58dd54b92424ffd7e28fd2ec65d2f7fc02b76f5e9b2067e355ebf6",
=======
                "sha256:edf31f1150778abd4322444c393ab9c7bd2af271dd4dafb4208fb613b1f3cdc9",
                "sha256:612cfda94e9c8346f239bf1a4b082fdd5c8143cf82d685ba2dba76e7adeeb233",
>>>>>>> 01a0e825
                "sha256:a060cf8aa332052df2158e5a119303965be92c3da6f2d93b6878f0ebca80b2f6",
                "sha256:ffe538682dc19cc542ae7c3e504fdf54ca7f86fb8a135e59dd6bc8627eae6cce",
                "sha256:8dad18b69f710bf3a001d2bf3afab7c432785d94fcf819c16b5207b1cfd17d38",
                "sha256:c79f9c5fb846285f943aafeafda3358992d64f0ef58566e23484132ecd8d7d63",
<<<<<<< HEAD
                "sha256:c92302a33138409e8f1ad16731568c55c9053eee71bb05b6b744067e1b62380f",
                "sha256:d08b23fdb388c0715990cbc06866db554e1822c4bdcf6d4166cf30ac82df8c41",
                "sha256:d350f0f2c2421e65fbc62690f26b59b0bcda1b614beb318c81e38647e0f673a1",
                "sha256:e901964262a56d9ea3c2693df68bc9860b8bdda2b04768821e4c44ae797de117",
=======
>>>>>>> 01a0e825
                "sha256:ec29604081f10f16a7aea809ad42e27764188fc258b02259a03a8ff7ded3808d",
                "sha256:725aa6cfc66ce2857d585f06e9519a1cc0ef6d13f186ff3447ab6dff0a09bc7f",
                "sha256:06aba4169e78c439d528fdeb34762c3b61a70813527a2c57f0540541e9f433a8",
                "sha256:9ad7f865eebde135d526bb3163d0b23ffff365cf87e767c649550964ad72785d",
                "sha256:09d7f9e64289cb40c2c8d7ad674b2ed6105f55dc3b09aa8e4918e20a0311e7ad",
                "sha256:0a80dd307a5d8440b0a08bd7b81617e04d870e40a3e46a32d9c246e54705e86f",
                "sha256:97f9e7953a77d5a70f49b9a48da7776dc51e9b738151b22dacf101641594a626",
                "sha256:f7e30c27477dffc3e85c2463b3e649f751789e0f6c8456099eea7ddd53be4a8a",
                "sha256:6edb5446f44d901e8683ffb25ebdfc26988ee813da3bf91e12252b57ac163727",
                "sha256:5e51ee2b8114def244384eda1c82b10e307ad9778dac5c83fb0943775a653cd8",
                "sha256:0295442429645fa16d05bd567ef5cff178482439c9aad0411d3f0ce9b88b3a6f",
                "sha256:431b15cffbf949e89df2f7b48528be18b78bfa5177cb3036284a5508159492b5",
                "sha256:d08b23fdb388c0715990cbc06866db554e1822c4bdcf6d4166cf30ac82df8c41",
                "sha256:d350f0f2c2421e65fbc62690f26b59b0bcda1b614beb318c81e38647e0f673a1",
                "sha256:e901964262a56d9ea3c2693df68bc9860b8bdda2b04768821e4c44ae797de117"
            ],
            "markers": "python_version >= '3.5'",
            "version": "==7.2.0"
        },
        "psycopg2-binary": {
            "hashes": [
                "sha256:008da3ab51adc70a5f1cfbbe5db3a22607ab030eb44bcecf517ad11a0c2b3cac",
                "sha256:07cf82c870ec2d2ce94d18e70c13323c89f2f2a2628cbf1feee700630be2519a",
                "sha256:08507efbe532029adee21b8d4c999170a83760d38249936038bd0602327029b5",
                "sha256:107d9be3b614e52a192719c6bf32e8813030020ea1d1215daa86ded9a24d8b04",
                "sha256:17a0ea0b0eabf07035e5e0d520dabc7950aeb15a17c6d36128ba99b2721b25b1",
                "sha256:3286541b9d85a340ee4ed42732d15fc1bb441dc500c97243a768154ab8505bb5",
                "sha256:3939cf75fc89c5e9ed836e228c4a63604dff95ad19aed2bbf71d5d04c15ed5ce",
                "sha256:40abc319f7f26c042a11658bf3dd3b0b3bceccf883ec1c565d5c909a90204434",
                "sha256:51f7823f1b087d2020d8e8c9e6687473d3d239ba9afc162d9b2ab6e80b53f9f9",
                "sha256:6bb2dd006a46a4a4ce95201f836194eb6a1e863f69ee5bab506673e0ca767057",
                "sha256:702f09d8f77dc4794651f650828791af82f7c2efd8c91ae79e3d9fe4bb7d4c98",
                "sha256:7036ccf715925251fac969f4da9ad37e4b7e211b1e920860148a10c0de963522",
                "sha256:7b832d76cc65c092abd9505cc670c4e3421fd136fb6ea5b94efbe4c146572505",
                "sha256:8f74e631b67482d504d7e9cf364071fc5d54c28e79a093ff402d5f8f81e23bfa",
                "sha256:930315ac53dc65cbf52ab6b6d27422611f5fb461d763c531db229c7e1af6c0b3",
                "sha256:96d3038f5bd061401996614f65d27a4ecb62d843eb4f48e212e6d129171a721f",
                "sha256:a20299ee0ea2f9cca494396ac472d6e636745652a64a418b39522c120fd0a0a4",
                "sha256:a34826d6465c2e2bbe9d0605f944f19d2480589f89863ed5f091943be27c9de4",
                "sha256:a69970ee896e21db4c57e398646af9edc71c003bc52a3cc77fb150240fefd266",
                "sha256:b9a8b391c2b0321e0cd7ec6b4cfcc3dd6349347bd1207d48bcb752aa6c553a66",
                "sha256:ba13346ff6d3eb2dca0b6fa0d8a9d999eff3dcd9b55f3a890f12b0b6362b2b38",
                "sha256:bb0608694a91db1e230b4a314e8ed00ad07ed0c518f9a69b83af2717e31291a3",
                "sha256:c8830b7d5f16fd79d39b21e3d94f247219036b29b30c8270314c46bf8b732389",
                "sha256:cac918cd7c4c498a60f5d2a61d4f0a6091c2c9490d81bc805c963444032d0dab",
                "sha256:cc30cb900f42c8a246e2cb76539d9726f407330bc244ca7729c41a44e8d807fb",
                "sha256:ccdc6a87f32b491129ada4b87a43b1895cf2c20fdb7f98ad979647506ffc41b6",
                "sha256:d1a8b01f6a964fec702d6b6dac1f91f2b9f9fe41b310cbb16c7ef1fac82df06d",
                "sha256:e004db88e5a75e5fdab1620fb9f90c9598c2a195a594225ac4ed2a6f1c23e162",
                "sha256:eb2f43ae3037f1ef5e19339c41cf56947021ac892f668765cd65f8ab9814192e",
                "sha256:fa466306fcf6b39b8a61d003123d442b23707d635a5cb05ac4e1b62cc79105cd"
            ],
            "index": "pypi",
            "version": "==2.8.5"
        },
        "pygments": {
            "hashes": [
                "sha256:5ffada19f6203563680669ee7f53b64dabbeb100eb51b61996085e99c03b284a",
                "sha256:e8218dd399a61674745138520d0d4cf2621d7e032439341bc3f647bff125818d"
            ],
            "index": "pypi",
            "version": "==2.3.1"
        },
        "pyparsing": {
            "hashes": [
                "sha256:c203ec8783bf771a155b207279b9bccb8dea02d8f0c9e5f8ead507bc3246ecc1",
                "sha256:ef9d7589ef3c200abe66653d3f1ab1033c3c419ae9b9bdb1240a85b024efc88b"
            ],
            "markers": "python_version >= '2.6' and python_version not in '3.0, 3.1, 3.2, 3.3'",
            "version": "==2.4.7"
        },
        "python3-openid": {
            "hashes": [
                "sha256:33fbf6928f401e0b790151ed2b5290b02545e8775f982485205a066f874aaeaf",
                "sha256:6626f771e0417486701e0b4daff762e7212e820ca5b29fcc0d05f6f8736dfa6b"
            ],
            "version": "==3.2.0"
        },
        "pytz": {
            "hashes": [
                "sha256:a494d53b6d39c3c6e44c3bec237336e14305e4f29bbf800b599253057fbb79ed",
                "sha256:c35965d010ce31b23eeb663ed3cc8c906275d6be1a34393a1d73a41febf4a048"
            ],
            "version": "==2020.1"
        },
        "pyuwsgi": {
            "hashes": [
                "sha256:1a4dd8d99b8497f109755e09484b0bd2aeaa533f7621e7c7e2a120a72111219d",
                "sha256:206937deaebbac5c87692657c3151a5a9d40ecbc9b051b94154205c50a48e963",
                "sha256:2cf35d9145208cc7c96464d688caa3de745bfc969e1a1ae23cb046fc10b0ac7e",
                "sha256:3ab84a168633eeb55847d59475d86e9078d913d190c2a1aed804c562a10301a3",
                "sha256:430406d1bcf288a87f14fde51c66877eaf5e98516838a1c6f761af5d814936fc",
                "sha256:72be25ce7aa86c5616c59d12c2961b938e7bde47b7ff6a996ff83b89f7c5cd27",
                "sha256:aa4d615de430e2066a1c76d9cc2a70abf2dfc703a82c21aee625b445866f2c3b",
                "sha256:aadd231256a672cf4342ef9fb976051949e4d5b616195e696bcb7b8a9c07789e",
                "sha256:b15ee6a7759b0465786d856334b8231d882deda5291cf243be6a343a8f3ef910",
                "sha256:bd1d0a8d4cb87eb63417a72e6b1bac47053f9b0be550adc6d2a375f4cbaa22f0",
                "sha256:d5787779ec24b67ac8898be9dc2b2b4e35f17d79f14361f6cf303d6283a848f2",
                "sha256:ecfae85d6504e0ecbba100a795032a88ce8f110b62b93243f2df1bd116eca67f"
            ],
            "index": "pypi",
            "markers": "sys_platform != 'win32'",
            "version": "==2.0.19.1"
        },
        "pyyaml": {
            "hashes": [
                "sha256:06a0d7ba600ce0b2d2fe2e78453a470b5a6e000a985dd4a4e54e436cc36b0e97",
                "sha256:240097ff019d7c70a4922b6869d8a86407758333f02203e0fc6ff79c5dcede76",
                "sha256:4f4b913ca1a7319b33cfb1369e91e50354d6f07a135f3b901aca02aa95940bd2",
                "sha256:69f00dca373f240f842b2931fb2c7e14ddbacd1397d57157a9b005a6a9942648",
                "sha256:73f099454b799e05e5ab51423c7bcf361c58d3206fa7b0d555426b1f4d9a3eaf",
                "sha256:74809a57b329d6cc0fdccee6318f44b9b8649961fa73144a98735b0aaf029f1f",
                "sha256:7739fc0fa8205b3ee8808aea45e968bc90082c10aef6ea95e855e10abf4a37b2",
                "sha256:95f71d2af0ff4227885f7a6605c37fd53d3a106fcab511b8860ecca9fcf400ee",
                "sha256:b8eac752c5e14d3eca0e6dd9199cd627518cb5ec06add0de9d32baeee6fe645d",
                "sha256:cc8955cfbfc7a115fa81d85284ee61147059a753344bc51098f3ccd69b0d7e0c",
                "sha256:d13155f591e6fcc1ec3b30685d50bf0711574e2c0dfffd7644babf8b5102ca1a"
            ],
            "index": "pypi",
            "version": "==5.3.1"
        },
        "requests": {
            "hashes": [
                "sha256:b3559a131db72c33ee969480840fff4bb6dd111de7dd27c8ee1f820f4f00231b",
                "sha256:fe75cc94a9443b9246fc7049224f75604b113c36acb93f87b80ed42c44cbb898"
            ],
            "index": "pypi",
            "version": "==2.24.0"
        },
        "requests-oauthlib": {
            "hashes": [
                "sha256:7f71572defaecd16372f9006f33c2ec8c077c3cfa6f5911a9a90202beb513f3d",
                "sha256:b4261601a71fd721a8bd6d7aa1cc1d6a8a93b4a9f5e96626f8e4d91e8beeaa6a",
                "sha256:fa6c47b933f01060936d87ae9327fead68768b69c6c9ea2109c48be30f2d4dbc"
            ],
            "version": "==1.3.0"
        },
        "sentry-sdk": {
            "hashes": [
<<<<<<< HEAD
                "sha256:09cbc253c827a88064c5ed548d24fb4294568bfe9b1816a857fa5a423d4ce762",
                "sha256:1d654ac57be9967dae67545fb759f6e7594de07f487c21a276e6466dd52e83f1"
            ],
            "index": "pypi",
            "version": "==0.17.0"
=======
                "sha256:d359609e23ec9360b61e5ffdfa417e2f6bca281bfb869608c98c169c7e64acd5",
                "sha256:e12eb1c2c01cd9e9cfe70608dbda4ef451f37ef0b7cbb92e5d43f87c341d6334"
            ],
            "index": "pypi",
            "version": "==0.16.5"
>>>>>>> 01a0e825
        },
        "six": {
            "hashes": [
                "sha256:30639c035cdb23534cd4aa2dd52c3bf48f06e5f4a941509c8bafd8ce11080259",
                "sha256:8b74bedcbbbaca38ff6d7491d76f2b06b3592611af620f8426e82dddb04a5ced"
            ],
            "markers": "python_version >= '2.7' and python_version not in '3.0, 3.1, 3.2, 3.3'",
            "version": "==1.15.0"
        },
        "smmap": {
            "hashes": [
                "sha256:54c44c197c819d5ef1991799a7e30b662d1e520f2ac75c9efbeb54a742214cf4",
                "sha256:9c98bbd1f9786d22f14b3d4126894d56befb835ec90cef151af566c7e19b5d24"
            ],
            "markers": "python_version >= '2.7' and python_version not in '3.0, 3.1, 3.2, 3.3'",
            "version": "==3.0.4"
        },
        "sorl-thumbnail": {
            "hashes": [
                "sha256:66771521f3c0ed771e1ce8e1aaf1639ebff18f7f5a40cfd3083da8f0fe6c7c99",
                "sha256:7162639057dff222a651bacbdb6bd6f558fc32946531d541fc71e10c0167ebdf"
            ],
            "markers": "python_version >= '3.4'",
            "version": "==12.6.3"
        },
        "sqlparse": {
            "hashes": [
                "sha256:022fb9c87b524d1f7862b3037e541f68597a730a8843245c349fc93e1643dc4e",
                "sha256:e162203737712307dfe78860cc56c8da8a852ab2ee33750e33aeadf38d12c548"
            ],
            "markers": "python_version >= '2.7' and python_version not in '3.0, 3.1, 3.2, 3.3'",
            "version": "==0.3.1"
        },
        "urllib3": {
            "hashes": [
                "sha256:91056c15fa70756691db97756772bb1eb9678fa585d9184f24534b100dc60f4a",
                "sha256:e7983572181f5e1522d9c98453462384ee92a0be7fac5f1413a1e35c56cc0461"
            ],
            "markers": "python_version >= '2.7' and python_version not in '3.0, 3.1, 3.2, 3.3, 3.4' and python_version < '4'",
            "version": "==1.25.10"
        },
        "webencodings": {
            "hashes": [
                "sha256:a0af1213f3c2226497a97e2b3aa01a7e4bee4f403f95be16fc9acd2947514a78",
                "sha256:b36a1c245f2d304965eb4e0a82848379241dc04b865afcc4aab16748587e1923"
            ],
            "version": "==0.5.1"
        },
        "whitenoise": {
            "hashes": [
                "sha256:05ce0be39ad85740a78750c86a93485c40f08ad8c62a6006de0233765996e5c7",
                "sha256:05d00198c777028d72d8b0bbd234db605ef6d60e9410125124002518a48e515d"
            ],
            "index": "pypi",
            "version": "==5.2.0"
        },
        "wiki": {
            "hashes": [
                "sha256:aad8b8ef6f669a6f11453ea2f35722065cf6281cc558e789c49cb2800ba0b6e5",
                "sha256:eac841fba33d317b0ce038023f14db427735c279642a22ffdce98e2575e20086"
            ],
            "index": "pypi",
            "version": "==0.6"
        },
        "zipp": {
            "hashes": [
                "sha256:aa36550ff0c0b7ef7fa639055d797116ee891440eac1a56f378e2d3179e0320b",
                "sha256:c599e4d75c98f6798c509911d08a22e6c021d074469042177c8c86fb92eefd96"
            ],
            "markers": "python_version >= '3.6'",
            "version": "==3.1.0"
        }
    },
    "develop": {
        "appdirs": {
            "hashes": [
                "sha256:7d5d0167b2b1ba821647616af46a749d1c653740dd0d2415100fe26e27afdf41",
                "sha256:a841dacd6b99318a741b166adb07e19ee71a274450e68237b4650ca1055ab128"
            ],
            "version": "==1.4.4"
        },
        "attrs": {
            "hashes": [
                "sha256:0ef97238856430dcf9228e07f316aefc17e8939fc8507e18c6501b761ef1a42a",
                "sha256:2867b7b9f8326499ab5b0e2d12801fa5c98842d2cbd22b35112ae04bf85b4dff"
            ],
            "markers": "python_version >= '2.7' and python_version not in '3.0, 3.1, 3.2, 3.3'",
            "version": "==20.1.0"
        },
        "bandit": {
            "hashes": [
                "sha256:336620e220cf2d3115877685e264477ff9d9abaeb0afe3dc7264f55fa17a3952",
                "sha256:41e75315853507aa145d62a78a2a6c5e3240fe14ee7c601459d0df9418196065"
            ],
            "version": "==1.6.2"
        },
        "cfgv": {
            "hashes": [
                "sha256:32e43d604bbe7896fe7c248a9c2276447dbef840feb28fe20494f62af110211d",
                "sha256:cf22deb93d4bcf92f345a5c3cd39d3d41d6340adc60c78bbbd6588c384fda6a1"
            ],
            "markers": "python_full_version >= '3.6.1'",
            "version": "==3.2.0"
        },
        "coverage": {
            "hashes": [
                "sha256:098a703d913be6fbd146a8c50cc76513d726b022d170e5e98dc56d958fd592fb",
                "sha256:16042dc7f8e632e0dcd5206a5095ebd18cb1d005f4c89694f7f8aafd96dd43a3",
                "sha256:1adb6be0dcef0cf9434619d3b892772fdb48e793300f9d762e480e043bd8e716",
                "sha256:27ca5a2bc04d68f0776f2cdcb8bbd508bbe430a7bf9c02315cd05fb1d86d0034",
                "sha256:28f42dc5172ebdc32622a2c3f7ead1b836cdbf253569ae5673f499e35db0bac3",
                "sha256:2fcc8b58953d74d199a1a4d633df8146f0ac36c4e720b4a1997e9b6327af43a8",
                "sha256:304fbe451698373dc6653772c72c5d5e883a4aadaf20343592a7abb2e643dae0",
                "sha256:30bc103587e0d3df9e52cd9da1dd915265a22fad0b72afe54daf840c984b564f",
                "sha256:40f70f81be4d34f8d491e55936904db5c527b0711b2a46513641a5729783c2e4",
                "sha256:4186fc95c9febeab5681bc3248553d5ec8c2999b8424d4fc3a39c9cba5796962",
                "sha256:46794c815e56f1431c66d81943fa90721bb858375fb36e5903697d5eef88627d",
                "sha256:4869ab1c1ed33953bb2433ce7b894a28d724b7aa76c19b11e2878034a4e4680b",
                "sha256:4f6428b55d2916a69f8d6453e48a505c07b2245653b0aa9f0dee38785939f5e4",
                "sha256:52f185ffd3291196dc1aae506b42e178a592b0b60a8610b108e6ad892cfc1bb3",
                "sha256:538f2fd5eb64366f37c97fdb3077d665fa946d2b6d95447622292f38407f9258",
                "sha256:64c4f340338c68c463f1b56e3f2f0423f7b17ba6c3febae80b81f0e093077f59",
                "sha256:675192fca634f0df69af3493a48224f211f8db4e84452b08d5fcebb9167adb01",
                "sha256:700997b77cfab016533b3e7dbc03b71d33ee4df1d79f2463a318ca0263fc29dd",
                "sha256:8505e614c983834239f865da2dd336dcf9d72776b951d5dfa5ac36b987726e1b",
                "sha256:962c44070c281d86398aeb8f64e1bf37816a4dfc6f4c0f114756b14fc575621d",
                "sha256:9e536783a5acee79a9b308be97d3952b662748c4037b6a24cbb339dc7ed8eb89",
                "sha256:9ea749fd447ce7fb1ac71f7616371f04054d969d412d37611716721931e36efd",
                "sha256:a34cb28e0747ea15e82d13e14de606747e9e484fb28d63c999483f5d5188e89b",
                "sha256:a3ee9c793ffefe2944d3a2bd928a0e436cd0ac2d9e3723152d6fd5398838ce7d",
                "sha256:aab75d99f3f2874733946a7648ce87a50019eb90baef931698f96b76b6769a46",
                "sha256:b1ed2bdb27b4c9fc87058a1cb751c4df8752002143ed393899edb82b131e0546",
                "sha256:b360d8fd88d2bad01cb953d81fd2edd4be539df7bfec41e8753fe9f4456a5082",
                "sha256:b8f58c7db64d8f27078cbf2a4391af6aa4e4767cc08b37555c4ae064b8558d9b",
                "sha256:c1bbb628ed5192124889b51204de27c575b3ffc05a5a91307e7640eff1d48da4",
                "sha256:c2ff24df02a125b7b346c4c9078c8936da06964cc2d276292c357d64378158f8",
                "sha256:c890728a93fffd0407d7d37c1e6083ff3f9f211c83b4316fae3778417eab9811",
                "sha256:c96472b8ca5dc135fb0aa62f79b033f02aa434fb03a8b190600a5ae4102df1fd",
                "sha256:ce7866f29d3025b5b34c2e944e66ebef0d92e4a4f2463f7266daa03a1332a651",
                "sha256:e26c993bd4b220429d4ec8c1468eca445a4064a61c74ca08da7429af9bc53bb0"
            ],
            "index": "pypi",
            "version": "==5.2.1"
        },
        "distlib": {
            "hashes": [
                "sha256:8c09de2c67b3e7deef7184574fc060ab8a793e7adbb183d942c389c8b13c52fb",
                "sha256:edf6116872c863e1aa9d5bb7cb5e05a022c519a4594dc703843343a9ddd9bff1"
            ],
            "version": "==0.3.1"
        },
        "filelock": {
            "hashes": [
                "sha256:18d82244ee114f543149c66a6e0c14e9c4f8a1044b5cdaadd0f82159d6a6ff59",
                "sha256:929b7d63ec5b7d6b71b0fa5ac14e030b3f70b75747cef1b10da9b879fef15836"
            ],
            "version": "==3.0.12"
        },
        "flake8": {
            "hashes": [
                "sha256:15e351d19611c887e482fb960eae4d44845013cc142d42896e9862f775d8cf5c",
                "sha256:f04b9fcbac03b0a3e58c0ab3a0ecc462e023a9faf046d57794184028123aa208"
            ],
            "index": "pypi",
            "version": "==3.8.3"
        },
        "flake8-annotations": {
            "hashes": [
                "sha256:7816a5d8f65ffdf37b8e21e5b17e0fd1e492aa92638573276de066e889a22b26",
                "sha256:8d18db74a750dd97f40b483cc3ef80d07d03f687525bad8fd83365dcd3bfd414"
            ],
            "index": "pypi",
            "version": "==2.3.0"
        },
        "flake8-bandit": {
            "hashes": [
                "sha256:687fc8da2e4a239b206af2e54a90093572a60d0954f3054e23690739b0b0de3b"
            ],
            "index": "pypi",
            "version": "==2.1.2"
        },
        "flake8-bugbear": {
            "hashes": [
                "sha256:a3ddc03ec28ba2296fc6f89444d1c946a6b76460f859795b35b77d4920a51b63",
                "sha256:bd02e4b009fb153fe6072c31c52aeab5b133d508095befb2ffcf3b41c4823162"
            ],
            "index": "pypi",
            "version": "==20.1.4"
        },
        "flake8-docstrings": {
            "hashes": [
                "sha256:3d5a31c7ec6b7367ea6506a87ec293b94a0a46c0bce2bb4975b7f1d09b6f3717",
                "sha256:a256ba91bc52307bef1de59e2a009c3cf61c3d0952dbe035d6ff7208940c2edc"
            ],
            "index": "pypi",
            "version": "==1.5.0"
        },
        "flake8-import-order": {
            "hashes": [
                "sha256:90a80e46886259b9c396b578d75c749801a41ee969a235e163cfe1be7afd2543",
                "sha256:a28dc39545ea4606c1ac3c24e9d05c849c6e5444a50fb7e9cdd430fc94de6e92"
            ],
            "index": "pypi",
            "version": "==0.18.1"
        },
        "flake8-polyfill": {
            "hashes": [
                "sha256:12be6a34ee3ab795b19ca73505e7b55826d5f6ad7230d31b18e106400169b9e9",
                "sha256:e44b087597f6da52ec6393a709e7108b2905317d0c0b744cdca6208e670d8eda"
            ],
            "version": "==1.0.2"
        },
        "flake8-string-format": {
            "hashes": [
                "sha256:65f3da786a1461ef77fca3780b314edb2853c377f2e35069723348c8917deaa2",
                "sha256:812ff431f10576a74c89be4e85b8e075a705be39bc40c4b4278b5b13e2afa9af"
            ],
            "index": "pypi",
            "version": "==0.3.0"
        },
        "flake8-tidy-imports": {
            "hashes": [
                "sha256:62059ca07d8a4926b561d392cbab7f09ee042350214a25cf12823384a45d27dd",
                "sha256:c30b40337a2e6802ba3bb611c26611154a27e94c53fc45639e3e282169574fd3"
            ],
            "index": "pypi",
            "version": "==4.1.0"
        },
        "flake8-todo": {
            "hashes": [
                "sha256:6e4c5491ff838c06fe5a771b0e95ee15fc005ca57196011011280fc834a85915"
            ],
            "index": "pypi",
            "version": "==0.7"
        },
        "gitdb": {
            "hashes": [
                "sha256:91f36bfb1ab7949b3b40e23736db18231bf7593edada2ba5c3a174a7b23657ac",
                "sha256:c9e1f2d0db7ddb9a704c2a0217be31214e91a4fe1dea1efad19ae42ba0c285c9"
            ],
            "markers": "python_version >= '3.4'",
            "version": "==4.0.5"
        },
        "gitpython": {
            "hashes": [
                "sha256:2db287d71a284e22e5c2846042d0602465c7434d910406990d5b74df4afb0858",
                "sha256:fa3b92da728a457dd75d62bb5f3eb2816d99a7fe6c67398e260637a40e3fafb5"
            ],
            "index": "pypi",
            "version": "==3.1.7"
        },
        "identify": {
            "hashes": [
<<<<<<< HEAD
                "sha256:9f5fcf22b665eaece583bd395b103c2769772a0f646ffabb5b1f155901b07de2",
                "sha256:b1aa2e05863dc80242610d46a7b49105e2eafe00ef0c8ff311c1828680760c76"
            ],
            "markers": "python_version >= '2.7' and python_version not in '3.0, 3.1, 3.2, 3.3'",
            "version": "==1.4.29"
=======
                "sha256:69c4769f085badafd0e04b1763e847258cbbf6d898e8678ebffc91abdb86f6c6",
                "sha256:d6ae6daee50ba1b493e9ca4d36a5edd55905d2cf43548fdc20b2a14edef102e7"
            ],
            "markers": "python_version >= '2.7' and python_version not in '3.0, 3.1, 3.2, 3.3'",
            "version": "==1.4.28"
>>>>>>> 01a0e825
        },
        "importlib-metadata": {
            "hashes": [
                "sha256:90bb658cdbbf6d1735b6341ce708fc7024a3e14e99ffdc5783edea9f9b077f83",
                "sha256:dc15b2969b4ce36305c51eebe62d418ac7791e9a157911d58bfb1f9ccd8e2070"
            ],
            "markers": "python_version < '3.8'",
            "version": "==1.7.0"
        },
        "mccabe": {
            "hashes": [
                "sha256:ab8a6258860da4b6677da4bd2fe5dc2c659cff31b3ee4f7f5d64e79735b80d42",
                "sha256:dd8d182285a0fe56bace7f45b5e7d1a6ebcbf524e8f3bd87eb0f125271b8831f"
            ],
            "index": "pypi",
            "version": "==0.6.1"
        },
        "nodeenv": {
            "hashes": [
                "sha256:5304d424c529c997bc888453aeaa6362d242b6b4631e90f3d4bf1b290f1c84a9",
                "sha256:ab45090ae383b716c4ef89e690c41ff8c2b257b85b309f01f3654df3d084bd7c"
            ],
            "version": "==1.5.0"
        },
        "pbr": {
            "hashes": [
                "sha256:07f558fece33b05caf857474a366dfcc00562bca13dd8b47b2b3e22d9f9bf55c",
                "sha256:579170e23f8e0c2f24b0de612f71f648eccb79fb1322c814ae6b3c07b5ba23e8"
            ],
            "version": "==5.4.5"
        },
        "pep8-naming": {
            "hashes": [
                "sha256:a1dd47dd243adfe8a83616e27cf03164960b507530f155db94e10b36a6cd6724",
                "sha256:f43bfe3eea7e0d73e8b5d07d6407ab47f2476ccaeff6937c84275cd30b016738"
            ],
            "index": "pypi",
            "version": "==0.11.1"
        },
        "pre-commit": {
            "hashes": [
                "sha256:810aef2a2ba4f31eed1941fc270e72696a1ad5590b9751839c90807d0fff6b9a",
                "sha256:c54fd3e574565fe128ecc5e7d2f91279772ddb03f8729645fa812fe809084a70"
            ],
            "index": "pypi",
            "version": "==2.7.1"
        },
        "pycodestyle": {
            "hashes": [
                "sha256:2295e7b2f6b5bd100585ebcb1f616591b652db8a741695b3d8f5d28bdc934367",
                "sha256:c58a7d2815e0e8d7972bf1803331fb0152f867bd89adf8a01dfd55085434192e"
            ],
            "markers": "python_version >= '2.7' and python_version not in '3.0, 3.1, 3.2, 3.3'",
            "version": "==2.6.0"
        },
        "pydocstyle": {
            "hashes": [
                "sha256:08374b9d4d2b7164bae50b71bb24eb0d74a56b309029d5d502264092fa7db0c3",
                "sha256:4ca3c7736d36f92bb215dd74ef84ac3d6c146edd795c7afc5154c10f1eb1f65a"
            ],
            "markers": "python_version >= '3.5'",
            "version": "==5.1.0"
        },
        "pyflakes": {
            "hashes": [
                "sha256:0d94e0e05a19e57a99444b6ddcf9a6eb2e5c68d3ca1e98e90707af8152c90a92",
                "sha256:35b2d75ee967ea93b55750aa9edbbf72813e06a66ba54438df2cfac9e3c27fc8"
            ],
            "markers": "python_version >= '2.7' and python_version not in '3.0, 3.1, 3.2, 3.3'",
            "version": "==2.2.0"
        },
        "pyyaml": {
            "hashes": [
                "sha256:06a0d7ba600ce0b2d2fe2e78453a470b5a6e000a985dd4a4e54e436cc36b0e97",
                "sha256:240097ff019d7c70a4922b6869d8a86407758333f02203e0fc6ff79c5dcede76",
                "sha256:4f4b913ca1a7319b33cfb1369e91e50354d6f07a135f3b901aca02aa95940bd2",
                "sha256:69f00dca373f240f842b2931fb2c7e14ddbacd1397d57157a9b005a6a9942648",
                "sha256:73f099454b799e05e5ab51423c7bcf361c58d3206fa7b0d555426b1f4d9a3eaf",
                "sha256:74809a57b329d6cc0fdccee6318f44b9b8649961fa73144a98735b0aaf029f1f",
                "sha256:7739fc0fa8205b3ee8808aea45e968bc90082c10aef6ea95e855e10abf4a37b2",
                "sha256:95f71d2af0ff4227885f7a6605c37fd53d3a106fcab511b8860ecca9fcf400ee",
                "sha256:b8eac752c5e14d3eca0e6dd9199cd627518cb5ec06add0de9d32baeee6fe645d",
                "sha256:cc8955cfbfc7a115fa81d85284ee61147059a753344bc51098f3ccd69b0d7e0c",
                "sha256:d13155f591e6fcc1ec3b30685d50bf0711574e2c0dfffd7644babf8b5102ca1a"
            ],
            "index": "pypi",
            "version": "==5.3.1"
        },
        "six": {
            "hashes": [
                "sha256:30639c035cdb23534cd4aa2dd52c3bf48f06e5f4a941509c8bafd8ce11080259",
                "sha256:8b74bedcbbbaca38ff6d7491d76f2b06b3592611af620f8426e82dddb04a5ced"
            ],
            "markers": "python_version >= '2.7' and python_version not in '3.0, 3.1, 3.2, 3.3'",
            "version": "==1.15.0"
        },
        "smmap": {
            "hashes": [
                "sha256:54c44c197c819d5ef1991799a7e30b662d1e520f2ac75c9efbeb54a742214cf4",
                "sha256:9c98bbd1f9786d22f14b3d4126894d56befb835ec90cef151af566c7e19b5d24"
            ],
            "markers": "python_version >= '2.7' and python_version not in '3.0, 3.1, 3.2, 3.3'",
            "version": "==3.0.4"
        },
        "snowballstemmer": {
            "hashes": [
                "sha256:209f257d7533fdb3cb73bdbd24f436239ca3b2fa67d56f6ff88e86be08cc5ef0",
                "sha256:df3bac3df4c2c01363f3dd2cfa78cce2840a79b9f1c2d2de9ce8d31683992f52"
            ],
            "version": "==2.0.0"
        },
        "stevedore": {
            "hashes": [
                "sha256:38791aa5bed922b0a844513c5f9ed37774b68edc609e5ab8ab8d8fe0ce4315e5",
                "sha256:c8f4f0ebbc394e52ddf49de8bcc3cf8ad2b4425ebac494106bbc5e3661ac7633"
            ],
            "markers": "python_version >= '3.6'",
            "version": "==3.2.0"
        },
        "toml": {
            "hashes": [
                "sha256:926b612be1e5ce0634a2ca03470f95169cf16f939018233a670519cb4ac58b0f",
                "sha256:bda89d5935c2eac546d648028b9901107a595863cb36bae0c73ac804a9b4ce88"
            ],
            "version": "==0.10.1"
        },
        "typed-ast": {
            "hashes": [
                "sha256:0666aa36131496aed8f7be0410ff974562ab7eeac11ef351def9ea6fa28f6355",
                "sha256:0c2c07682d61a629b68433afb159376e24e5b2fd4641d35424e462169c0a7919",
                "sha256:249862707802d40f7f29f6e1aad8d84b5aa9e44552d2cc17384b209f091276aa",
                "sha256:24995c843eb0ad11a4527b026b4dde3da70e1f2d8806c99b7b4a7cf491612652",
                "sha256:269151951236b0f9a6f04015a9004084a5ab0d5f19b57de779f908621e7d8b75",
                "sha256:4083861b0aa07990b619bd7ddc365eb7fa4b817e99cf5f8d9cf21a42780f6e01",
                "sha256:498b0f36cc7054c1fead3d7fc59d2150f4d5c6c56ba7fb150c013fbc683a8d2d",
                "sha256:4e3e5da80ccbebfff202a67bf900d081906c358ccc3d5e3c8aea42fdfdfd51c1",
                "sha256:6daac9731f172c2a22ade6ed0c00197ee7cc1221aa84cfdf9c31defeb059a907",
                "sha256:715ff2f2df46121071622063fc7543d9b1fd19ebfc4f5c8895af64a77a8c852c",
                "sha256:73d785a950fc82dd2a25897d525d003f6378d1cb23ab305578394694202a58c3",
                "sha256:8c8aaad94455178e3187ab22c8b01a3837f8ee50e09cf31f1ba129eb293ec30b",
                "sha256:8ce678dbaf790dbdb3eba24056d5364fb45944f33553dd5869b7580cdbb83614",
                "sha256:aaee9905aee35ba5905cfb3c62f3e83b3bec7b39413f0a7f19be4e547ea01ebb",
                "sha256:bcd3b13b56ea479b3650b82cabd6b5343a625b0ced5429e4ccad28a8973f301b",
                "sha256:c9e348e02e4d2b4a8b2eedb48210430658df6951fa484e59de33ff773fbd4b41",
                "sha256:d205b1b46085271b4e15f670058ce182bd1199e56b317bf2ec004b6a44f911f6",
                "sha256:d43943ef777f9a1c42bf4e552ba23ac77a6351de620aa9acf64ad54933ad4d34",
                "sha256:d5d33e9e7af3b34a40dc05f498939f0ebf187f07c385fd58d591c533ad8562fe",
                "sha256:fc0fea399acb12edbf8a628ba8d2312f583bdbdb3335635db062fa98cf71fca4",
                "sha256:fe460b922ec15dd205595c9b5b99e2f056fd98ae8f9f56b888e7a17dc2b757e7"
            ],
            "markers": "python_version < '3.8'",
            "version": "==1.4.1"
        },
        "unittest-xml-reporting": {
            "hashes": [
                "sha256:7bf515ea8cb244255a25100cd29db611a73f8d3d0aaf672ed3266307e14cc1ca",
                "sha256:984cebba69e889401bfe3adb9088ca376b3a1f923f0590d005126c1bffd1a695"
            ],
            "index": "pypi",
            "version": "==3.0.4"
        },
        "virtualenv": {
            "hashes": [
                "sha256:43add625c53c596d38f971a465553f6318decc39d98512bc100fa1b1e839c8dc",
                "sha256:e0305af10299a7fb0d69393d8f04cb2965dda9351140d11ac8db4e5e3970451b"
            ],
            "markers": "python_version >= '2.7' and python_version not in '3.0, 3.1, 3.2, 3.3'",
            "version": "==20.0.31"
        },
        "zipp": {
            "hashes": [
                "sha256:aa36550ff0c0b7ef7fa639055d797116ee891440eac1a56f378e2d3179e0320b",
                "sha256:c599e4d75c98f6798c509911d08a22e6c021d074469042177c8c86fb92eefd96"
            ],
            "markers": "python_version >= '3.6'",
            "version": "==3.1.0"
        }
    }
}<|MERGE_RESOLUTION|>--- conflicted
+++ resolved
@@ -1,11 +1,7 @@
 {
     "_meta": {
         "hash": {
-<<<<<<< HEAD
-            "sha256": "9f344f6ff220239656ea524c6b1b6e0db6dfcdbfec50433f7cab3af1eaf4f65f"
-=======
-            "sha256": "ad586b840e82b4ae87eed1af70adde0b2c8b7f862a832c4cfa87748b97add3bd"
->>>>>>> 01a0e825
+            "sha256": "4ecc64deaa82df654479986c9c9569721a66296725e51272608a8294ac562af2"
         },
         "pipfile-spec": 6,
         "requires": {
@@ -60,11 +56,11 @@
         },
         "django": {
             "hashes": [
-                "sha256:96fbe04e8ba0df289171e7f6970e0ff8b472bf4f909ed9e0e5beccbac7e1dbbe",
-                "sha256:c22b4cd8e388f8219dc121f091e53a8701f9f5bca9aa132b5254263cab516215"
-            ],
-            "index": "pypi",
-            "version": "==3.0.9"
+                "sha256:2d14be521c3ae24960e5e83d4575e156a8c479a75c935224b671b1c6e66eddaf",
+                "sha256:313d0b8f96685e99327785cc600a5178ca855f8e6f4ed162e671e8c3cf749739"
+            ],
+            "index": "pypi",
+            "version": "==3.0.10"
         },
         "django-allauth": {
             "hashes": [
@@ -148,16 +144,6 @@
             ],
             "index": "pypi",
             "version": "==3.11.1"
-<<<<<<< HEAD
-=======
-        },
-        "djangorestframework-bulk": {
-            "hashes": [
-                "sha256:39230d8379acebd86d313df6c9150cafecb636eae1d097c30a26389ab9fee5b1"
-            ],
-            "index": "pypi",
-            "version": "==0.2.1"
->>>>>>> 01a0e825
         },
         "gitdb": {
             "hashes": [
@@ -169,11 +155,11 @@
         },
         "gitpython": {
             "hashes": [
-                "sha256:2db287d71a284e22e5c2846042d0602465c7434d910406990d5b74df4afb0858",
-                "sha256:fa3b92da728a457dd75d62bb5f3eb2816d99a7fe6c67398e260637a40e3fafb5"
-            ],
-            "index": "pypi",
-            "version": "==3.1.7"
+                "sha256:080bf8e2cf1a2b907634761c2eaefbe83b69930c94c66ad11b65a8252959f912",
+                "sha256:1858f4fd089abe92ae465f01d5aaaf55e937eca565fb2c1fce35a51b5f85c910"
+            ],
+            "index": "pypi",
+            "version": "==3.1.8"
         },
         "idna": {
             "hashes": [
@@ -235,86 +221,75 @@
         },
         "pillow": {
             "hashes": [
-                "sha256:c92302a33138409e8f1ad16731568c55c9053eee71bb05b6b744067e1b62380f",
+                "sha256:0295442429645fa16d05bd567ef5cff178482439c9aad0411d3f0ce9b88b3a6f",
+                "sha256:06aba4169e78c439d528fdeb34762c3b61a70813527a2c57f0540541e9f433a8",
+                "sha256:09d7f9e64289cb40c2c8d7ad674b2ed6105f55dc3b09aa8e4918e20a0311e7ad",
+                "sha256:0a80dd307a5d8440b0a08bd7b81617e04d870e40a3e46a32d9c246e54705e86f",
+                "sha256:1ca594126d3c4def54babee699c055a913efb01e106c309fa6b04405d474d5ae",
                 "sha256:25930fadde8019f374400f7986e8404c8b781ce519da27792cbe46eabec00c4d",
-                "sha256:1ca594126d3c4def54babee699c055a913efb01e106c309fa6b04405d474d5ae",
+                "sha256:431b15cffbf949e89df2f7b48528be18b78bfa5177cb3036284a5508159492b5",
                 "sha256:52125833b070791fcb5710fabc640fc1df07d087fc0c0f02d3661f76c23c5b8b",
+                "sha256:5e51ee2b8114def244384eda1c82b10e307ad9778dac5c83fb0943775a653cd8",
+                "sha256:612cfda94e9c8346f239bf1a4b082fdd5c8143cf82d685ba2dba76e7adeeb233",
                 "sha256:6d7741e65835716ceea0fd13a7d0192961212fd59e741a46bbed7a473c634ed6",
-                "sha256:9c87ef410a58dd54b92424ffd7e28fd2ec65d2f7fc02b76f5e9b2067e355ebf6",
+                "sha256:6edb5446f44d901e8683ffb25ebdfc26988ee813da3bf91e12252b57ac163727",
+                "sha256:725aa6cfc66ce2857d585f06e9519a1cc0ef6d13f186ff3447ab6dff0a09bc7f",
+                "sha256:8dad18b69f710bf3a001d2bf3afab7c432785d94fcf819c16b5207b1cfd17d38",
                 "sha256:94cf49723928eb6070a892cb39d6c156f7b5a2db4e8971cb958f7b6b104fb4c4",
-<<<<<<< HEAD
                 "sha256:97f9e7953a77d5a70f49b9a48da7776dc51e9b738151b22dacf101641594a626",
                 "sha256:9ad7f865eebde135d526bb3163d0b23ffff365cf87e767c649550964ad72785d",
                 "sha256:9c87ef410a58dd54b92424ffd7e28fd2ec65d2f7fc02b76f5e9b2067e355ebf6",
-=======
-                "sha256:edf31f1150778abd4322444c393ab9c7bd2af271dd4dafb4208fb613b1f3cdc9",
-                "sha256:612cfda94e9c8346f239bf1a4b082fdd5c8143cf82d685ba2dba76e7adeeb233",
->>>>>>> 01a0e825
                 "sha256:a060cf8aa332052df2158e5a119303965be92c3da6f2d93b6878f0ebca80b2f6",
-                "sha256:ffe538682dc19cc542ae7c3e504fdf54ca7f86fb8a135e59dd6bc8627eae6cce",
-                "sha256:8dad18b69f710bf3a001d2bf3afab7c432785d94fcf819c16b5207b1cfd17d38",
                 "sha256:c79f9c5fb846285f943aafeafda3358992d64f0ef58566e23484132ecd8d7d63",
-<<<<<<< HEAD
                 "sha256:c92302a33138409e8f1ad16731568c55c9053eee71bb05b6b744067e1b62380f",
                 "sha256:d08b23fdb388c0715990cbc06866db554e1822c4bdcf6d4166cf30ac82df8c41",
                 "sha256:d350f0f2c2421e65fbc62690f26b59b0bcda1b614beb318c81e38647e0f673a1",
                 "sha256:e901964262a56d9ea3c2693df68bc9860b8bdda2b04768821e4c44ae797de117",
-=======
->>>>>>> 01a0e825
                 "sha256:ec29604081f10f16a7aea809ad42e27764188fc258b02259a03a8ff7ded3808d",
-                "sha256:725aa6cfc66ce2857d585f06e9519a1cc0ef6d13f186ff3447ab6dff0a09bc7f",
-                "sha256:06aba4169e78c439d528fdeb34762c3b61a70813527a2c57f0540541e9f433a8",
-                "sha256:9ad7f865eebde135d526bb3163d0b23ffff365cf87e767c649550964ad72785d",
-                "sha256:09d7f9e64289cb40c2c8d7ad674b2ed6105f55dc3b09aa8e4918e20a0311e7ad",
-                "sha256:0a80dd307a5d8440b0a08bd7b81617e04d870e40a3e46a32d9c246e54705e86f",
-                "sha256:97f9e7953a77d5a70f49b9a48da7776dc51e9b738151b22dacf101641594a626",
+                "sha256:edf31f1150778abd4322444c393ab9c7bd2af271dd4dafb4208fb613b1f3cdc9",
                 "sha256:f7e30c27477dffc3e85c2463b3e649f751789e0f6c8456099eea7ddd53be4a8a",
-                "sha256:6edb5446f44d901e8683ffb25ebdfc26988ee813da3bf91e12252b57ac163727",
-                "sha256:5e51ee2b8114def244384eda1c82b10e307ad9778dac5c83fb0943775a653cd8",
-                "sha256:0295442429645fa16d05bd567ef5cff178482439c9aad0411d3f0ce9b88b3a6f",
-                "sha256:431b15cffbf949e89df2f7b48528be18b78bfa5177cb3036284a5508159492b5",
-                "sha256:d08b23fdb388c0715990cbc06866db554e1822c4bdcf6d4166cf30ac82df8c41",
-                "sha256:d350f0f2c2421e65fbc62690f26b59b0bcda1b614beb318c81e38647e0f673a1",
-                "sha256:e901964262a56d9ea3c2693df68bc9860b8bdda2b04768821e4c44ae797de117"
+                "sha256:ffe538682dc19cc542ae7c3e504fdf54ca7f86fb8a135e59dd6bc8627eae6cce"
             ],
             "markers": "python_version >= '3.5'",
             "version": "==7.2.0"
         },
         "psycopg2-binary": {
             "hashes": [
-                "sha256:008da3ab51adc70a5f1cfbbe5db3a22607ab030eb44bcecf517ad11a0c2b3cac",
-                "sha256:07cf82c870ec2d2ce94d18e70c13323c89f2f2a2628cbf1feee700630be2519a",
-                "sha256:08507efbe532029adee21b8d4c999170a83760d38249936038bd0602327029b5",
-                "sha256:107d9be3b614e52a192719c6bf32e8813030020ea1d1215daa86ded9a24d8b04",
-                "sha256:17a0ea0b0eabf07035e5e0d520dabc7950aeb15a17c6d36128ba99b2721b25b1",
-                "sha256:3286541b9d85a340ee4ed42732d15fc1bb441dc500c97243a768154ab8505bb5",
-                "sha256:3939cf75fc89c5e9ed836e228c4a63604dff95ad19aed2bbf71d5d04c15ed5ce",
-                "sha256:40abc319f7f26c042a11658bf3dd3b0b3bceccf883ec1c565d5c909a90204434",
-                "sha256:51f7823f1b087d2020d8e8c9e6687473d3d239ba9afc162d9b2ab6e80b53f9f9",
-                "sha256:6bb2dd006a46a4a4ce95201f836194eb6a1e863f69ee5bab506673e0ca767057",
-                "sha256:702f09d8f77dc4794651f650828791af82f7c2efd8c91ae79e3d9fe4bb7d4c98",
-                "sha256:7036ccf715925251fac969f4da9ad37e4b7e211b1e920860148a10c0de963522",
-                "sha256:7b832d76cc65c092abd9505cc670c4e3421fd136fb6ea5b94efbe4c146572505",
-                "sha256:8f74e631b67482d504d7e9cf364071fc5d54c28e79a093ff402d5f8f81e23bfa",
-                "sha256:930315ac53dc65cbf52ab6b6d27422611f5fb461d763c531db229c7e1af6c0b3",
-                "sha256:96d3038f5bd061401996614f65d27a4ecb62d843eb4f48e212e6d129171a721f",
-                "sha256:a20299ee0ea2f9cca494396ac472d6e636745652a64a418b39522c120fd0a0a4",
-                "sha256:a34826d6465c2e2bbe9d0605f944f19d2480589f89863ed5f091943be27c9de4",
-                "sha256:a69970ee896e21db4c57e398646af9edc71c003bc52a3cc77fb150240fefd266",
-                "sha256:b9a8b391c2b0321e0cd7ec6b4cfcc3dd6349347bd1207d48bcb752aa6c553a66",
-                "sha256:ba13346ff6d3eb2dca0b6fa0d8a9d999eff3dcd9b55f3a890f12b0b6362b2b38",
-                "sha256:bb0608694a91db1e230b4a314e8ed00ad07ed0c518f9a69b83af2717e31291a3",
-                "sha256:c8830b7d5f16fd79d39b21e3d94f247219036b29b30c8270314c46bf8b732389",
-                "sha256:cac918cd7c4c498a60f5d2a61d4f0a6091c2c9490d81bc805c963444032d0dab",
-                "sha256:cc30cb900f42c8a246e2cb76539d9726f407330bc244ca7729c41a44e8d807fb",
-                "sha256:ccdc6a87f32b491129ada4b87a43b1895cf2c20fdb7f98ad979647506ffc41b6",
-                "sha256:d1a8b01f6a964fec702d6b6dac1f91f2b9f9fe41b310cbb16c7ef1fac82df06d",
-                "sha256:e004db88e5a75e5fdab1620fb9f90c9598c2a195a594225ac4ed2a6f1c23e162",
-                "sha256:eb2f43ae3037f1ef5e19339c41cf56947021ac892f668765cd65f8ab9814192e",
-                "sha256:fa466306fcf6b39b8a61d003123d442b23707d635a5cb05ac4e1b62cc79105cd"
-            ],
-            "index": "pypi",
-            "version": "==2.8.5"
+                "sha256:0deac2af1a587ae12836aa07970f5cb91964f05a7c6cdb69d8425ff4c15d4e2c",
+                "sha256:0e4dc3d5996760104746e6cfcdb519d9d2cd27c738296525d5867ea695774e67",
+                "sha256:11b9c0ebce097180129e422379b824ae21c8f2a6596b159c7659e2e5a00e1aa0",
+                "sha256:1fabed9ea2acc4efe4671b92c669a213db744d2af8a9fc5d69a8e9bc14b7a9db",
+                "sha256:2dac98e85565d5688e8ab7bdea5446674a83a3945a8f416ad0110018d1501b94",
+                "sha256:42ec1035841b389e8cc3692277a0bd81cdfe0b65d575a2c8862cec7a80e62e52",
+                "sha256:6a32f3a4cb2f6e1a0b15215f448e8ce2da192fd4ff35084d80d5e39da683e79b",
+                "sha256:7312e931b90fe14f925729cde58022f5d034241918a5c4f9797cac62f6b3a9dd",
+                "sha256:7d92a09b788cbb1aec325af5fcba9fed7203897bbd9269d5691bb1e3bce29550",
+                "sha256:833709a5c66ca52f1d21d41865a637223b368c0ee76ea54ca5bad6f2526c7679",
+                "sha256:8cd0fb36c7412996859cb4606a35969dd01f4ea34d9812a141cd920c3b18be77",
+                "sha256:950bc22bb56ee6ff142a2cb9ee980b571dd0912b0334aa3fe0fe3788d860bea2",
+                "sha256:a0c50db33c32594305b0ef9abc0cb7db13de7621d2cadf8392a1d9b3c437ef77",
+                "sha256:a0eb43a07386c3f1f1ebb4dc7aafb13f67188eab896e7397aa1ee95a9c884eb2",
+                "sha256:aaa4213c862f0ef00022751161df35804127b78adf4a2755b9f991a507e425fd",
+                "sha256:ac0c682111fbf404525dfc0f18a8b5f11be52657d4f96e9fcb75daf4f3984859",
+                "sha256:ad20d2eb875aaa1ea6d0f2916949f5c08a19c74d05b16ce6ebf6d24f2c9f75d1",
+                "sha256:b4afc542c0ac0db720cf516dd20c0846f71c248d2b3d21013aa0d4ef9c71ca25",
+                "sha256:b8a3715b3c4e604bcc94c90a825cd7f5635417453b253499664f784fc4da0152",
+                "sha256:ba28584e6bca48c59eecbf7efb1576ca214b47f05194646b081717fa628dfddf",
+                "sha256:ba381aec3a5dc29634f20692349d73f2d21f17653bda1decf0b52b11d694541f",
+                "sha256:bd1be66dde2b82f80afb9459fc618216753f67109b859a361cf7def5c7968729",
+                "sha256:c2507d796fca339c8fb03216364cca68d87e037c1f774977c8fc377627d01c71",
+                "sha256:cec7e622ebc545dbb4564e483dd20e4e404da17ae07e06f3e780b2dacd5cee66",
+                "sha256:d14b140a4439d816e3b1229a4a525df917d6ea22a0771a2a78332273fd9528a4",
+                "sha256:d1b4ab59e02d9008efe10ceabd0b31e79519da6fb67f7d8e8977118832d0f449",
+                "sha256:d5227b229005a696cc67676e24c214740efd90b148de5733419ac9aaba3773da",
+                "sha256:e1f57aa70d3f7cc6947fd88636a481638263ba04a742b4a37dd25c373e41491a",
+                "sha256:e74a55f6bad0e7d3968399deb50f61f4db1926acf4a6d83beaaa7df986f48b1c",
+                "sha256:e82aba2188b9ba309fd8e271702bd0d0fc9148ae3150532bbb474f4590039ffb",
+                "sha256:ee69dad2c7155756ad114c02db06002f4cded41132cc51378e57aad79cc8e4f4",
+                "sha256:f5ab93a2cb2d8338b1674be43b442a7f544a0971da062a5da774ed40587f18f5"
+            ],
+            "index": "pypi",
+            "version": "==2.8.6"
         },
         "pygments": {
             "hashes": [
@@ -329,7 +304,7 @@
                 "sha256:c203ec8783bf771a155b207279b9bccb8dea02d8f0c9e5f8ead507bc3246ecc1",
                 "sha256:ef9d7589ef3c200abe66653d3f1ab1033c3c419ae9b9bdb1240a85b024efc88b"
             ],
-            "markers": "python_version >= '2.6' and python_version not in '3.0, 3.1, 3.2, 3.3'",
+            "markers": "python_version >= '2.6' and python_version not in '3.0, 3.1, 3.2'",
             "version": "==2.4.7"
         },
         "python3-openid": {
@@ -400,26 +375,18 @@
         },
         "sentry-sdk": {
             "hashes": [
-<<<<<<< HEAD
-                "sha256:09cbc253c827a88064c5ed548d24fb4294568bfe9b1816a857fa5a423d4ce762",
-                "sha256:1d654ac57be9967dae67545fb759f6e7594de07f487c21a276e6466dd52e83f1"
-            ],
-            "index": "pypi",
-            "version": "==0.17.0"
-=======
-                "sha256:d359609e23ec9360b61e5ffdfa417e2f6bca281bfb869608c98c169c7e64acd5",
-                "sha256:e12eb1c2c01cd9e9cfe70608dbda4ef451f37ef0b7cbb92e5d43f87c341d6334"
-            ],
-            "index": "pypi",
-            "version": "==0.16.5"
->>>>>>> 01a0e825
+                "sha256:0af429c221670e602f960fca85ca3f607c85510a91f11e8be8f742a978127f78",
+                "sha256:a088a1054673c6a19ea590045c871c38da029ef743b61a07bfee95e9f3c060f7"
+            ],
+            "index": "pypi",
+            "version": "==0.17.3"
         },
         "six": {
             "hashes": [
                 "sha256:30639c035cdb23534cd4aa2dd52c3bf48f06e5f4a941509c8bafd8ce11080259",
                 "sha256:8b74bedcbbbaca38ff6d7491d76f2b06b3592611af620f8426e82dddb04a5ced"
             ],
-            "markers": "python_version >= '2.7' and python_version not in '3.0, 3.1, 3.2, 3.3'",
+            "markers": "python_version >= '2.7' and python_version not in '3.0, 3.1, 3.2'",
             "version": "==1.15.0"
         },
         "smmap": {
@@ -496,11 +463,11 @@
         },
         "attrs": {
             "hashes": [
-                "sha256:0ef97238856430dcf9228e07f316aefc17e8939fc8507e18c6501b761ef1a42a",
-                "sha256:2867b7b9f8326499ab5b0e2d12801fa5c98842d2cbd22b35112ae04bf85b4dff"
-            ],
-            "markers": "python_version >= '2.7' and python_version not in '3.0, 3.1, 3.2, 3.3'",
-            "version": "==20.1.0"
+                "sha256:26b54ddbbb9ee1d34d5d3668dd37d6cf74990ab23c828c2888dccdceee395594",
+                "sha256:fce7fc47dfc976152e82d53ff92fa0407700c21acd20886a13777a0d20e655dc"
+            ],
+            "markers": "python_version >= '2.7' and python_version not in '3.0, 3.1, 3.2, 3.3'",
+            "version": "==20.2.0"
         },
         "bandit": {
             "hashes": [
@@ -581,11 +548,11 @@
         },
         "flake8-annotations": {
             "hashes": [
-                "sha256:7816a5d8f65ffdf37b8e21e5b17e0fd1e492aa92638573276de066e889a22b26",
-                "sha256:8d18db74a750dd97f40b483cc3ef80d07d03f687525bad8fd83365dcd3bfd414"
-            ],
-            "index": "pypi",
-            "version": "==2.3.0"
+                "sha256:09fe1aa3f40cb8fef632a0ab3614050a7584bb884b6134e70cf1fc9eeee642fa",
+                "sha256:5bda552f074fd6e34276c7761756fa07d824ffac91ce9c0a8555eb2bc5b92d7a"
+            ],
+            "index": "pypi",
+            "version": "==2.4.0"
         },
         "flake8-bandit": {
             "hashes": [
@@ -658,27 +625,19 @@
         },
         "gitpython": {
             "hashes": [
-                "sha256:2db287d71a284e22e5c2846042d0602465c7434d910406990d5b74df4afb0858",
-                "sha256:fa3b92da728a457dd75d62bb5f3eb2816d99a7fe6c67398e260637a40e3fafb5"
-            ],
-            "index": "pypi",
-            "version": "==3.1.7"
+                "sha256:080bf8e2cf1a2b907634761c2eaefbe83b69930c94c66ad11b65a8252959f912",
+                "sha256:1858f4fd089abe92ae465f01d5aaaf55e937eca565fb2c1fce35a51b5f85c910"
+            ],
+            "index": "pypi",
+            "version": "==3.1.8"
         },
         "identify": {
             "hashes": [
-<<<<<<< HEAD
-                "sha256:9f5fcf22b665eaece583bd395b103c2769772a0f646ffabb5b1f155901b07de2",
-                "sha256:b1aa2e05863dc80242610d46a7b49105e2eafe00ef0c8ff311c1828680760c76"
-            ],
-            "markers": "python_version >= '2.7' and python_version not in '3.0, 3.1, 3.2, 3.3'",
-            "version": "==1.4.29"
-=======
-                "sha256:69c4769f085badafd0e04b1763e847258cbbf6d898e8678ebffc91abdb86f6c6",
-                "sha256:d6ae6daee50ba1b493e9ca4d36a5edd55905d2cf43548fdc20b2a14edef102e7"
-            ],
-            "markers": "python_version >= '2.7' and python_version not in '3.0, 3.1, 3.2, 3.3'",
-            "version": "==1.4.28"
->>>>>>> 01a0e825
+                "sha256:009f92ba753c467a99f6fd3eb395412cbc34077dd5a64313b62ba04297f2ab8e",
+                "sha256:0868312cb7402b48cf44fe3f568259f804ef4e983c143d11bf7a51ca311ebc34"
+            ],
+            "markers": "python_version >= '2.7' and python_version not in '3.0, 3.1, 3.2, 3.3'",
+            "version": "==1.5.0"
         },
         "importlib-metadata": {
             "hashes": [
@@ -705,10 +664,11 @@
         },
         "pbr": {
             "hashes": [
-                "sha256:07f558fece33b05caf857474a366dfcc00562bca13dd8b47b2b3e22d9f9bf55c",
-                "sha256:579170e23f8e0c2f24b0de612f71f648eccb79fb1322c814ae6b3c07b5ba23e8"
-            ],
-            "version": "==5.4.5"
+                "sha256:14bfd98f51c78a3dd22a1ef45cf194ad79eee4a19e8e1a0d5c7f8e81ffe182ea",
+                "sha256:5adc0f9fc64319d8df5ca1e4e06eea674c26b80e6f00c530b18ce6a6592ead15"
+            ],
+            "markers": "python_version >= '2.6'",
+            "version": "==5.5.0"
         },
         "pep8-naming": {
             "hashes": [
@@ -736,11 +696,11 @@
         },
         "pydocstyle": {
             "hashes": [
-                "sha256:08374b9d4d2b7164bae50b71bb24eb0d74a56b309029d5d502264092fa7db0c3",
-                "sha256:4ca3c7736d36f92bb215dd74ef84ac3d6c146edd795c7afc5154c10f1eb1f65a"
+                "sha256:19b86fa8617ed916776a11cd8bc0197e5b9856d5433b777f51a3defe13075325",
+                "sha256:aca749e190a01726a4fb472dd4ef23b5c9da7b9205c0a7857c06533de13fd678"
             ],
             "markers": "python_version >= '3.5'",
-            "version": "==5.1.0"
+            "version": "==5.1.1"
         },
         "pyflakes": {
             "hashes": [
@@ -772,7 +732,7 @@
                 "sha256:30639c035cdb23534cd4aa2dd52c3bf48f06e5f4a941509c8bafd8ce11080259",
                 "sha256:8b74bedcbbbaca38ff6d7491d76f2b06b3592611af620f8426e82dddb04a5ced"
             ],
-            "markers": "python_version >= '2.7' and python_version not in '3.0, 3.1, 3.2, 3.3'",
+            "markers": "python_version >= '2.7' and python_version not in '3.0, 3.1, 3.2'",
             "version": "==1.15.0"
         },
         "smmap": {
@@ -792,11 +752,11 @@
         },
         "stevedore": {
             "hashes": [
-                "sha256:38791aa5bed922b0a844513c5f9ed37774b68edc609e5ab8ab8d8fe0ce4315e5",
-                "sha256:c8f4f0ebbc394e52ddf49de8bcc3cf8ad2b4425ebac494106bbc5e3661ac7633"
+                "sha256:a34086819e2c7a7f86d5635363632829dab8014e5fd7be2454c7cba84ac7514e",
+                "sha256:ddc09a744dc224c84ec8e8efcb70595042d21c97c76df60daee64c9ad53bc7ee"
             ],
             "markers": "python_version >= '3.6'",
-            "version": "==3.2.0"
+            "version": "==3.2.1"
         },
         "toml": {
             "hashes": [
