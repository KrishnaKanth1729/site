from django.urls import include, path
from rest_framework.routers import DefaultRouter

from .views import HealthcheckView
from .viewsets import (
<<<<<<< HEAD
    DeletedMessageViewSet, DocumentationLinkViewSet,
    MemberViewSet, OffTopicChannelNameViewSet,
    RoleViewSet, SnakeFactViewSet,
    SnakeIdiomViewSet, SnakeNameViewSet,
    SpecialSnakeViewSet, TagViewSet
=======
    DocumentationLinkViewSet,
    OffTopicChannelNameViewSet,
    SnakeFactViewSet, SnakeIdiomViewSet,
    SnakeNameViewSet, SpecialSnakeViewSet,
    TagViewSet, UserViewSet
>>>>>>> 7cad4341
)


# http://www.django-rest-framework.org/api-guide/routers/#defaultrouter
bot_router = DefaultRouter(trailing_slash=False)
bot_router.register(
    'deleted-messages',
    DeletedMessageViewSet
)
bot_router.register(
    'documentation-links',
    DocumentationLinkViewSet
)
bot_router.register(
    'off-topic-channel-names',
    OffTopicChannelNameViewSet,
    base_name='offtopicchannelname'
)
bot_router.register(
    'users',
    UserViewSet
)
bot_router.register(
    'roles',
    RoleViewSet
)
bot_router.register(
    'snake-facts',
    SnakeFactViewSet
)
bot_router.register(
    'snake-idioms',
    SnakeIdiomViewSet
)
bot_router.register(
    'snake-names',
    SnakeNameViewSet,
    base_name='snakename'
)
bot_router.register(
    'special-snakes',
    SpecialSnakeViewSet
)
bot_router.register(
    'tags',
    TagViewSet
)

app_name = 'api'
urlpatterns = (
    # Build URLs using something like...
    #
    # from django_hosts.resolvers import reverse
    # snake_name_endpoint = reverse('bot:snakename-list', host='api')  # `bot/` endpoints
    path('bot/', include((bot_router.urls, 'api'), namespace='bot')),
    path('healthcheck', HealthcheckView.as_view(), name='healthcheck')
)<|MERGE_RESOLUTION|>--- conflicted
+++ resolved
@@ -3,19 +3,11 @@
 
 from .views import HealthcheckView
 from .viewsets import (
-<<<<<<< HEAD
     DeletedMessageViewSet, DocumentationLinkViewSet,
-    MemberViewSet, OffTopicChannelNameViewSet,
-    RoleViewSet, SnakeFactViewSet,
-    SnakeIdiomViewSet, SnakeNameViewSet,
-    SpecialSnakeViewSet, TagViewSet
-=======
-    DocumentationLinkViewSet,
-    OffTopicChannelNameViewSet,
+    OffTopicChannelNameViewSet, RoleViewSet,
     SnakeFactViewSet, SnakeIdiomViewSet,
     SnakeNameViewSet, SpecialSnakeViewSet,
     TagViewSet, UserViewSet
->>>>>>> 7cad4341
 )
 
 
