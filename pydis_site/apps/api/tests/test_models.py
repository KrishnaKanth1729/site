from datetime import datetime as dt

from django.test import SimpleTestCase
from django.utils import timezone

from ..models import (
    DeletedMessage,
    DocumentationLink,
    Infraction,
    Message,
    MessageDeletionContext,
    ModelReprMixin,
<<<<<<< HEAD
=======
    Nomination,
>>>>>>> 5c1c8636
    OffTopicChannelName,
    Reminder,
    Role,
    Tag,
    User
)


class SimpleClass(ModelReprMixin):
    def __init__(self, is_what):
        self.the_cake = is_what


class ReprMixinTests(SimpleTestCase):
    def setUp(self):
        self.klass = SimpleClass('is a lie')

    def test_shows_attributes(self):
        expected = "<SimpleClass(the_cake='is a lie')>"
        self.assertEqual(repr(self.klass), expected)


class StringDunderMethodTests(SimpleTestCase):
    def setUp(self):
        self.nomination = Nomination(
            id=123,
            actor=User(
                id=9876, name='Mr. Hemlock',
                discriminator=6666, avatar_hash=None
            ),
            user=User(
                id=9876, name="Hemlock's Cat",
                discriminator=7777, avatar_hash=None
            ),
            reason="He purrrrs like the best!",
        )

        self.objects = (
            DeletedMessage(
                id=45,
                author=User(
                    id=444, name='bill',
                    discriminator=5, avatar_hash=None
                ),
                channel_id=666,
                content="wooey",
                deletion_context=MessageDeletionContext(
                    actor=User(
                        id=5555, name='shawn',
                        discriminator=555, avatar_hash=None
                    ),
                    creation=dt.utcnow()
                ),
                embeds=[]
            ),
            DocumentationLink(
                'test', 'http://example.com', 'http://example.com'
            ),
            OffTopicChannelName(name='bob-the-builders-playground'),
            Role(
                id=5, name='test role',
                colour=0x5, permissions=0,
                position=10,
            ),
            Message(
                id=45,
                author=User(
                    id=444, name='bill',
                    discriminator=5, avatar_hash=None
                ),
                channel_id=666,
                content="wooey",
                embeds=[]
            ),
            MessageDeletionContext(
                actor=User(
                    id=5555, name='shawn',
                    discriminator=555, avatar_hash=None
                ),
                creation=dt.utcnow()
            ),
            Tag(
                title='bob',
                embed={'content': "the builder"}
            ),
            User(
                id=5, name='bob',
                discriminator=1, avatar_hash=None
            ),
            Infraction(
                user_id=5, actor_id=5,
                type='kick', reason='He terk my jerb!'
            ),
            Infraction(
                user_id=5, actor_id=5, hidden=True,
                type='kick', reason='He terk my jerb!',
                expires_at=dt(5018, 11, 20, 15, 52, tzinfo=timezone.utc)
            ),
            Reminder(
                author=User(
                    id=452, name='billy',
                    discriminator=5, avatar_hash=None
                ),
                channel_id=555,
                content="oh no",
                expiration=dt(5018, 11, 20, 15, 52, tzinfo=timezone.utc)
            )
        )

    def test_returns_string(self):
        for instance in self.objects:
            self.assertIsInstance(str(instance), str)

    def test_nomination_str_representation(self):
        self.assertEqual(
            "Nomination of Hemlock's Cat#7777 (active)",
            str(self.nomination)
        )<|MERGE_RESOLUTION|>--- conflicted
+++ resolved
@@ -10,10 +10,7 @@
     Message,
     MessageDeletionContext,
     ModelReprMixin,
-<<<<<<< HEAD
-=======
     Nomination,
->>>>>>> 5c1c8636
     OffTopicChannelName,
     Reminder,
     Role,
