---
title: Contributing to Site
description: A guide to setting up and configuring Site.
icon: fab fa-github
toc: 1
---

# Requirements

- [Python 3.9](https://www.python.org/downloads/)
- [Poetry](https://python-poetry.org/docs/#installation)
    - `pip install poetry`
- [Git](https://git-scm.com/downloads)
    - [Windows](https://git-scm.com/download/win)
    - [MacOS](https://git-scm.com/download/mac) or `brew install git`
    - [Linux](https://git-scm.com/download/linux)

Using Docker (recommended):

- [Docker CE](https://docs.docker.com/install/)
- [Docker Compose](https://docs.docker.com/compose/install/)
    - `pip install docker-compose`

Without Docker:

- [PostgreSQL](https://www.postgresql.org/download/)
    - Note that if you wish, the webserver can run on the host and still use Docker for PostgreSQL.

---
# Fork the project

You will need access to a copy of the git repository of your own that will allow you to edit the code and push your commits to.
Creating a copy of a repository under your own account is called a _fork_.

- [Learn how to create a fork of the repository here.](../forking-repository/)

This is where all your changes and commits will be pushed to, and from where your PRs will originate from.

For any Core Developers, since you have write permissions already to the original repository, you can just create a feature branch to push your commits to instead.

---
# Development environment

1. [Clone your fork to a local project directory](../cloning-repository/)
2. [Install the project's dependencies](../installing-project-dependencies/)

## Without Docker

Some additional steps are needed when not using Docker. Docker abstracts away these steps which is why using it is generally recommended.

### 1. PostgreSQL setup

Enter psql, a terminal-based front-end to PostgreSQL:

```shell
psql -qd postgres
```

Run the following queries to create the user and database:

```sql
CREATE USER pysite WITH SUPERUSER PASSWORD 'pysite';
CREATE DATABASE pysite WITH OWNER pysite;
CREATE DATABASE metricity WITH OWNER pysite;
```

Finally, enter `/q` to exit psql.

### 2. Environment variables

These contain various settings used by the website. To learn how to set environment variables, read [this page](../configure-environment-variables/) first.

```shell
DATABASE_URL=postgres://pysite:pysite@localhost:7777/pysite
METRICITY_DB_URL=postgres://pysite:pysite@localhost:7777/metricity
DEBUG=1
SECRET_KEY=suitable-for-development-only
STATIC_ROOT=staticfiles
```

The [Configuration in Detail](#configuration-in-detail) section contains
detailed information about these settings.

#### Notes regarding `DATABASE_URL`

- If the database is hosted locally i.e. on the same machine as the webserver, then use `localhost` for the host. Windows and macOS users may
  need to use the [Docker host IP](https://stackoverflow.com/questions/22944631/how-to-get-the-ip-address-of-the-docker-host-from-inside-a-docker-container) instead.
- If the database is running in Docker, use port `7777`. Otherwise, use `5432` as that is the default port used by PostegreSQL.
- If you configured PostgreSQL in a different manner or you are not hosting it locally, then you will need to determine the correct host and port yourself.
The user, password, and database name should all still be `pysite` unless you deviated from the setup instructions in the previous section.

---
# Run the project

The project can be started with Docker or by running it directly on your system.

## Run with Docker

Start the containers using Docker Compose:

```shell
docker-compose up
```

The `-d` option can be appended to the command to run in detached mode. This runs the containers in the background so the current terminal session is available for use with other things.

If you get any Docker related errors, reference the [Possible Issues](https://pythondiscord.com/pages/contributing/docker/#possible-issues") section of the Docker page.
{: .notification .is-warning }

## Run on the host

Running on the host is particularily useful if you wish to debug the site. The [environment variables](#2-environment-variables) shown in a previous section need to have been configured.

### Database

First, start the PostgreSQL database.
Note that this can still be done with Docker even if the webserver will be running on the host - simply adjust the `DATABASE_URL` environment variable accordingly.

If you chose to use Docker for just the database, use Docker Compose to start the container:

```shell
docker-compose up postgres
```

If you're not using Docker, then use [pg_ctl](https://www.postgresql.org/docs/current/app-pg-ctl.html) or your system's service manager if PostgreSQL isn't already running.

### Webserver

Starting the webserver is done simply through poetry:

```shell
poetry run task start
```

---
# Working on the project

The development environment will watch for code changes in your project directory and will restart the server when a module has been edited automatically.
Unless you are editing the Dockerfile or docker-compose.yml, you shouldn't need to manually restart the container during a developing session.

[**Click here to see the basic Git workflow when contributing to one of our projects.**](../working-with-git/)

---
# Django admin site

Django provides an interface for administration with which you can view and edit the models among other things.

<<<<<<< HEAD
It can be found at [http://127.0.0.1:8000/admin/](http://127.0.0.1:8000/admin/). The default credentials are `admin` for the username and `admin` for the password.
=======
It can be found at [http://admin.pythondiscord.local:8000](http://admin.pythondiscord.local:8000). The default credentials are `admin` for the username and `admin` for the password.

---

# Configuration in detail

The website is configured through the following environment variables:

## Essential
- **`DATABASE_URL`**: A string specifying the PostgreSQL database to connect to,
  in the form `postgresql://user:password@host/database`, such as
  `postgresql://joethedestroyer:ihavemnesia33@localhost/pysite_dev`

- **`METRICITY_DB_URL`**: A string specifying the PostgreSQL metric database to
 connect to, in the same form as `$DATABASE_URL`.

- **`DEBUG`**: Controls Django's internal debugging setup. Enable this when
  you're developing locally. Optional, defaults to `False`.

- **`LOG_LEVEL`**: Any valid Python `logging` module log level - one of `DEBUG`,
  `INFO`, `WARN`, `ERROR` or `CRITICAL`. When using debug mode, this defaults to
  `INFO`. When testing, defaults to `ERROR`. Otherwise, defaults to `WARN`.

## Deployment
- **`ALLOWED_HOSTS`**: A comma-separated lists of alternative hosts to allow to
  host the website on, when `DEBUG` is not set. Optional, defaults to the
  `pythondiscord.com` family of domains.

- **`SECRET_KEY`**: The secret key used in various parts of Django. Keep this
  secret as the name suggests! This is managed for you in debug setups.

- **`STATIC_ROOT`**: The root in which `python manage.py collectstatic`
  collects static files. Optional, defaults to `/app/staticfiles` for the
  standard Docker deployment.
>>>>>>> a5635f2a
<|MERGE_RESOLUTION|>--- conflicted
+++ resolved
@@ -83,8 +83,7 @@
 
 #### Notes regarding `DATABASE_URL`
 
-- If the database is hosted locally i.e. on the same machine as the webserver, then use `localhost` for the host. Windows and macOS users may
-  need to use the [Docker host IP](https://stackoverflow.com/questions/22944631/how-to-get-the-ip-address-of-the-docker-host-from-inside-a-docker-container) instead.
+- If the database is hosted locally i.e. on the same machine as the webserver, then use `localhost` for the host. Windows and macOS users may need to use the [Docker host IP](https://stackoverflow.com/questions/22944631/how-to-get-the-ip-address-of-the-docker-host-from-inside-a-docker-container) instead.
 - If the database is running in Docker, use port `7777`. Otherwise, use `5432` as that is the default port used by PostegreSQL.
 - If you configured PostgreSQL in a different manner or you are not hosting it locally, then you will need to determine the correct host and port yourself.
 The user, password, and database name should all still be `pysite` unless you deviated from the setup instructions in the previous section.
@@ -145,10 +144,7 @@
 
 Django provides an interface for administration with which you can view and edit the models among other things.
 
-<<<<<<< HEAD
 It can be found at [http://127.0.0.1:8000/admin/](http://127.0.0.1:8000/admin/). The default credentials are `admin` for the username and `admin` for the password.
-=======
-It can be found at [http://admin.pythondiscord.local:8000](http://admin.pythondiscord.local:8000). The default credentials are `admin` for the username and `admin` for the password.
 
 ---
 
@@ -181,5 +177,4 @@
 
 - **`STATIC_ROOT`**: The root in which `python manage.py collectstatic`
   collects static files. Optional, defaults to `/app/staticfiles` for the
-  standard Docker deployment.
->>>>>>> a5635f2a
+  standard Docker deployment.