--- conflicted
+++ resolved
@@ -3,10 +3,6 @@
 
 host_patterns = patterns(
     '',
-<<<<<<< HEAD
-    # host(r"subdomain pattern", "URLs module", "host entry name"),
-=======
->>>>>>> 14f8ca26
     host(r'admin', 'pydis_site.apps.admin.urls', name="admin"),
     host(r'api', 'pydis_site.apps.api.urls', name='api'),
     host(r'.*', 'pydis_site.apps.home.urls', name=settings.DEFAULT_HOST)
